--- conflicted
+++ resolved
@@ -160,14 +160,8 @@
                                                     index_params_.nn_descent_params,
                                                     index_params_.ivf_pq_refine_rate,
                                                     index_params_.ivf_pq_build_params,
-<<<<<<< HEAD
-                                                    index_params_.ivf_pq_search_params)));
-=======
                                                     index_params_.ivf_pq_search_params,
                                                     false)));
-
-  handle_.stream_wait(stream);  // RAFT stream -> bench stream
->>>>>>> 6328be78
 }
 
 inline std::string allocator_to_string(AllocatorType mem_type)
