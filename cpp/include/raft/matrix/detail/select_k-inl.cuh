--- conflicted
+++ resolved
@@ -301,30 +301,22 @@
     case SelectAlgo::kWarpDistributed:
       return detail::select::warpsort::
         select_k_impl<T, IdxT, detail::select::warpsort::warp_sort_distributed>(
-          in_val, in_idx, batch_size, len, k, out_val, out_idx, select_min, stream, mr);
+          handle, in_val, in_idx, batch_size, len, k, out_val, out_idx, select_min, stream, mr);
     case SelectAlgo::kWarpDistributedShm:
       return detail::select::warpsort::
         select_k_impl<T, IdxT, detail::select::warpsort::warp_sort_distributed_ext>(
-<<<<<<< HEAD
           handle, in_val, in_idx, batch_size, len, k, out_val, out_idx, select_min, stream, mr);
-    case Algo::kWarpImmediate:
+    case SelectAlgo::kWarpAuto:
+      return detail::select::warpsort::select_k<T, IdxT>(
+        handle, in_val, in_idx, batch_size, len, k, out_val, out_idx, select_min, stream, mr);
+    case SelectAlgo::kWarpImmediate:
       return detail::select::warpsort::
         select_k_impl<T, IdxT, detail::select::warpsort::warp_sort_immediate>(
           handle, in_val, in_idx, batch_size, len, k, out_val, out_idx, select_min, stream, mr);
-=======
-          in_val, in_idx, batch_size, len, k, out_val, out_idx, select_min, stream, mr);
-    case SelectAlgo::kWarpAuto:
-      return detail::select::warpsort::select_k<T, IdxT>(
-        in_val, in_idx, batch_size, len, k, out_val, out_idx, select_min, stream, mr);
-    case SelectAlgo::kWarpImmediate:
-      return detail::select::warpsort::
-        select_k_impl<T, IdxT, detail::select::warpsort::warp_sort_immediate>(
-          in_val, in_idx, batch_size, len, k, out_val, out_idx, select_min, stream, mr);
     case SelectAlgo::kWarpFiltered:
       return detail::select::warpsort::
         select_k_impl<T, IdxT, detail::select::warpsort::warp_sort_filtered>(
-          in_val, in_idx, batch_size, len, k, out_val, out_idx, select_min, stream, mr);
->>>>>>> e272176e
+          handle, in_val, in_idx, batch_size, len, k, out_val, out_idx, select_min, stream, mr);
     default: RAFT_FAIL("K-selection Algorithm not supported.");
   }
 }
