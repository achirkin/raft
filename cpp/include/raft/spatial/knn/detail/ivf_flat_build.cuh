/*
 * Copyright (c) 2022, NVIDIA CORPORATION.
 *
 * Licensed under the Apache License, Version 2.0 (the "License");
 * you may not use this file except in compliance with the License.
 * You may obtain a copy of the License at
 *
 *     http://www.apache.org/licenses/LICENSE-2.0
 *
 * Unless required by applicable law or agreed to in writing, software
 * distributed under the License is distributed on an "AS IS" BASIS,
 * WITHOUT WARRANTIES OR CONDITIONS OF ANY KIND, either express or implied.
 * See the License for the specific language governing permissions and
 * limitations under the License.
 */

#pragma once

#include "../ivf_flat_types.hpp"
#include "ann_kmeans_balanced.cuh"
#include "ann_utils.cuh"

#include <raft/core/handle.hpp>
#include <raft/core/logger.hpp>
#include <raft/core/mdarray.hpp>
#include <raft/core/nvtx.hpp>
#include <raft/pow2_utils.cuh>

#include <rmm/cuda_stream_view.hpp>

namespace raft::spatial::knn::ivf_flat::detail {

using namespace raft::spatial::knn::detail;  // NOLINT

/**
 * @brief Record the dataset into the index, one source row at a time.
 *
 * The index consists of the dataset rows, grouped by their labels (into clusters/lists).
 * Within each cluster (list), the data is grouped into blocks of `WarpSize` interleaved
 * vectors. Note, the total index length is slightly larger than the dataset length, because
 * each cluster is padded by `WarpSize` elements
 *
 * CUDA launch grid:
 *   X dimension must cover the dataset (n_rows), YZ are not used;
 *   there are no dependencies between threads, hence no constraints on the block size.
 *
 * @tparam T the element type.
 * @tparam IdxT type of the indices in the source source_vecs
 *
 * @param[in] labels device pointer to the cluster ids for each row [n_rows]
 * @param[in] list_offsets device pointer to the cluster offsets in the output (index) [n_lists]
 * @param[in] source_vecs device poitner to the input data [n_rows, dim]
 * @param[in] source_ixs device poitner to the input indices [n_rows]
 * @param[out] list_data device pointer to the output [index_size, dim]
 * @param[out] list_index device pointer to the source ids corr. to the output [index_size]
 * @param[out] list_sizes_ptr device pointer to the cluster sizes [n_lists];
 *                          it's used as an atomic counter, and must be initialized with zeros.
 * @param n_rows source length
 * @param dim the dimensionality of the data
 * @param veclen size of vectorized loads/stores; must satisfy `dim % veclen == 0`.
 *
 */
template <typename T, typename IdxT>
__global__ void build_index_kernel(const uint32_t* labels,
                                   const IdxT* list_offsets,
                                   const T* source_vecs,
                                   const IdxT* source_ixs,
                                   T* list_data,
                                   IdxT* list_index,
                                   uint32_t* list_sizes_ptr,
                                   IdxT n_rows,
                                   uint32_t dim,
                                   uint32_t veclen)
{
  const IdxT i = IdxT(blockDim.x) * IdxT(blockIdx.x) + threadIdx.x;
  if (i >= n_rows) { return; }

  auto list_id     = labels[i];
  auto inlist_id   = atomicAdd(list_sizes_ptr + list_id, 1);
  auto list_offset = list_offsets[list_id];

  // Record the source vector id in the index
  list_index[list_offset + inlist_id] = source_ixs == nullptr ? i : source_ixs[i];

  // The data is written in interleaved groups of `index::kGroupSize` vectors
  using interleaved_group = Pow2<kIndexGroupSize>;
  auto group_offset       = interleaved_group::roundDown(inlist_id);
  auto ingroup_id         = interleaved_group::mod(inlist_id) * veclen;

  // Point to the location of the interleaved group of vectors
  list_data += (list_offset + group_offset) * dim;

  // Point to the source vector
  source_vecs += i * dim;

  // Interleave dimensions of the source vector while recording it.
  // NB: such `veclen` is selected, that `dim % veclen == 0`
  for (uint32_t l = 0; l < dim; l += veclen) {
    for (uint32_t j = 0; j < veclen; j++) {
      list_data[l * kIndexGroupSize + ingroup_id + j] = source_vecs[l + j];
    }
  }
}

/** See raft::spatial::knn::ivf_flat::extend docs */
template <typename T, typename IdxT>
inline auto extend(const handle_t& handle,
                   const index<T, IdxT>& orig_index,
                   const T* new_vectors,
                   const IdxT* new_indices,
                   IdxT n_rows) -> index<T, IdxT>
{
  auto stream  = handle.get_stream();
  auto n_lists = orig_index.n_lists();
  auto dim     = orig_index.dim();
  common::nvtx::range<common::nvtx::domain::raft> fun_scope(
    "ivf_flat::extend(%zu, %u)", size_t(n_rows), dim);

  RAFT_EXPECTS(new_indices != nullptr || orig_index.size() == 0,
               "You must pass data indices when the index is non-empty.");

  rmm::device_uvector<uint32_t> new_labels(n_rows, stream);
  kmeans::predict(handle,
                  orig_index.centers().data_handle(),
                  n_lists,
                  dim,
                  new_vectors,
                  n_rows,
                  new_labels.data(),
                  orig_index.metric(),
                  stream);

  index<T, IdxT> ext_index(handle, orig_index.metric(), n_lists, dim);

  auto list_sizes_ptr   = ext_index.list_sizes().data_handle();
  auto list_offsets_ptr = ext_index.list_offsets().data_handle();
  auto centers_ptr      = ext_index.centers().data_handle();

  // Calculate the centers and sizes on the new data, starting from the original values
  raft::copy(centers_ptr, orig_index.centers().data_handle(), ext_index.centers().size(), stream);
  raft::copy(
    list_sizes_ptr, orig_index.list_sizes().data_handle(), ext_index.list_sizes().size(), stream);

  kmeans::calc_centers_and_sizes(centers_ptr,
                                 list_sizes_ptr,
                                 n_lists,
                                 dim,
                                 new_vectors,
                                 n_rows,
                                 new_labels.data(),
                                 false,
                                 stream);

  // Calculate new offsets
  IdxT index_size = 0;
  update_device(list_offsets_ptr, &index_size, 1, stream);
  thrust::inclusive_scan(
    rmm::exec_policy(stream),
    list_sizes_ptr,
    list_sizes_ptr + n_lists,
    list_offsets_ptr + 1,
    [] __device__(IdxT s, uint32_t l) { return s + Pow2<kIndexGroupSize>::roundUp(l); });
  update_host(&index_size, list_offsets_ptr + n_lists, 1, stream);
  handle.sync_stream(stream);

  ext_index.allocate(
    handle, index_size, ext_index.metric() == raft::distance::DistanceType::L2Expanded);

  // Populate index with the old data
  if (orig_index.size() > 0) {
    utils::block_copy(orig_index.list_offsets().data_handle(),
                      list_offsets_ptr,
                      IdxT(n_lists),
                      orig_index.data().data_handle(),
                      ext_index.data().data_handle(),
                      IdxT(dim),
                      stream);

    utils::block_copy(orig_index.list_offsets().data_handle(),
                      list_offsets_ptr,
                      IdxT(n_lists),
                      orig_index.indices().data_handle(),
                      ext_index.indices().data_handle(),
                      IdxT(1),
                      stream);
  }

  // Copy the old sizes, so we can start from the current state of the index;
  // we'll rebuild the `list_sizes_ptr` in the following kernel, using it as an atomic counter.
  raft::copy(
    list_sizes_ptr, orig_index.list_sizes().data_handle(), ext_index.list_sizes().size(), stream);

  const dim3 block_dim(256);
  const dim3 grid_dim(raft::ceildiv<IdxT>(n_rows, block_dim.x));
  build_index_kernel<<<grid_dim, block_dim, 0, stream>>>(new_labels.data(),
                                                         list_offsets_ptr,
                                                         new_vectors,
                                                         new_indices,
                                                         ext_index.data().data_handle(),
                                                         ext_index.indices().data_handle(),
                                                         list_sizes_ptr,
                                                         n_rows,
                                                         dim,
                                                         ext_index.veclen());
  RAFT_CUDA_TRY(cudaPeekAtLastError());

  // Precompute the centers vector norms for L2Expanded distance
  if (ext_index.center_norms().has_value()) {
    utils::dots_along_rows(n_lists,
                           dim,
                           ext_index.centers().data_handle(),
                           ext_index.center_norms()->data_handle(),
                           stream);
    RAFT_LOG_TRACE_VEC(ext_index.center_norms()->data_handle(), std::min<uint32_t>(dim, 20));
  }

  // assemble the index
  return ext_index;
}

/** See raft::spatial::knn::ivf_flat::build docs */
template <typename T, typename IdxT>
inline auto build(
  const handle_t& handle, const index_params& params, const T* dataset, IdxT n_rows, uint32_t dim)
  -> index<T, IdxT>
{
  auto stream = handle.get_stream();
  common::nvtx::range<common::nvtx::domain::raft> fun_scope(
    "ivf_flat::build(%zu, %u)", size_t(n_rows), dim);
  static_assert(std::is_same_v<T, float> || std::is_same_v<T, uint8_t> || std::is_same_v<T, int8_t>,
                "unsupported data type");
  RAFT_EXPECTS(n_rows > 0 && dim > 0, "empty dataset");

  index<T, IdxT> index(handle, params, dim);
  utils::memzero(index.list_sizes().data_handle(), index.list_sizes().size(), stream);
  utils::memzero(index.list_offsets().data_handle(), index.list_offsets().size(), stream);

<<<<<<< HEAD
  // Train the kmeans clustering
  {
    auto trainset_ratio = std::max<size_t>(
      1, n_rows / std::max<size_t>(params.kmeans_trainset_fraction * n_rows, n_lists));
    auto n_rows_train = n_rows / trainset_ratio;
    rmm::device_uvector<T> trainset(n_rows_train * dim, stream);
    // TODO: a proper sampling
    RAFT_CUDA_TRY(cudaMemcpy2DAsync(trainset.data(),
                                    sizeof(T) * dim,
                                    dataset,
                                    sizeof(T) * dim * trainset_ratio,
                                    sizeof(T) * dim,
                                    n_rows_train,
                                    cudaMemcpyDefault,
                                    stream));
    kmeans::build_hierarchical(handle,
                               params.kmeans_n_iters,
                               dim,
                               trainset.data(),
                               n_rows_train,
                               centers.data(),
                               n_lists,
                               params.metric,
                               stream);
  }
=======
  // Predict labels of the whole dataset
  kmeans::build_optimized_kmeans(handle,
                                 params.kmeans_n_iters,
                                 dim,
                                 dataset,
                                 n_rows,
                                 index.centers().data_handle(),
                                 params.n_lists,
                                 params.kmeans_trainset_fraction,
                                 params.metric,
                                 stream);
>>>>>>> ab9a6951

  // add the data if necessary
  if (params.add_data_on_build) {
    return detail::extend<T, IdxT>(handle, index, dataset, nullptr, n_rows);
  } else {
    return index;
  }
}

}  // namespace raft::spatial::knn::ivf_flat::detail<|MERGE_RESOLUTION|>--- conflicted
+++ resolved
@@ -235,45 +235,31 @@
   utils::memzero(index.list_sizes().data_handle(), index.list_sizes().size(), stream);
   utils::memzero(index.list_offsets().data_handle(), index.list_offsets().size(), stream);
 
-<<<<<<< HEAD
   // Train the kmeans clustering
   {
     auto trainset_ratio = std::max<size_t>(
-      1, n_rows / std::max<size_t>(params.kmeans_trainset_fraction * n_rows, n_lists));
+      1, n_rows / std::max<size_t>(params.kmeans_trainset_fraction * n_rows, index.n_lists()));
     auto n_rows_train = n_rows / trainset_ratio;
-    rmm::device_uvector<T> trainset(n_rows_train * dim, stream);
+    rmm::device_uvector<T> trainset(n_rows_train * index.dim(), stream);
     // TODO: a proper sampling
     RAFT_CUDA_TRY(cudaMemcpy2DAsync(trainset.data(),
-                                    sizeof(T) * dim,
+                                    sizeof(T) * index.dim(),
                                     dataset,
-                                    sizeof(T) * dim * trainset_ratio,
-                                    sizeof(T) * dim,
+                                    sizeof(T) * index.dim() * trainset_ratio,
+                                    sizeof(T) * index.dim(),
                                     n_rows_train,
                                     cudaMemcpyDefault,
                                     stream));
     kmeans::build_hierarchical(handle,
                                params.kmeans_n_iters,
-                               dim,
+                               index.dim(),
                                trainset.data(),
                                n_rows_train,
-                               centers.data(),
-                               n_lists,
-                               params.metric,
+                               index.centers().data_handle(),
+                               index.n_lists(),
+                               index.metric(),
                                stream);
   }
-=======
-  // Predict labels of the whole dataset
-  kmeans::build_optimized_kmeans(handle,
-                                 params.kmeans_n_iters,
-                                 dim,
-                                 dataset,
-                                 n_rows,
-                                 index.centers().data_handle(),
-                                 params.n_lists,
-                                 params.kmeans_trainset_fraction,
-                                 params.metric,
-                                 stream);
->>>>>>> ab9a6951
 
   // add the data if necessary
   if (params.add_data_on_build) {
