--- conflicted
+++ resolved
@@ -1,5 +1,5 @@
 /*
- * Copyright (c) 2020-2023, NVIDIA CORPORATION.
+ * Copyright (c) 2020-2024, NVIDIA CORPORATION.
  *
  * Licensed under the Apache License, Version 2.0 (the "License");
  * you may not use this file except in compliance with the License.
@@ -18,8 +18,6 @@
 
 #include <raft/core/device_mdspan.hpp>
 #include <raft/core/nvtx.hpp>
-#include <raft/core/resource/cuda_stream.hpp>
-#include <raft/core/resources.hpp>
 #include <raft/matrix/detail/select_radix.cuh>
 #include <raft/matrix/detail/select_warpsort.cuh>
 #include <raft/neighbors/detail/knn_brute_force.cuh>
@@ -65,117 +63,6 @@
     in_keys, in_values, out_keys, out_values, n_samples, n_parts, k, stream, translations);
 }
 
-<<<<<<< HEAD
-/** Choose an implementation for the select-top-k, */
-enum class SelectKAlgo {
-  /** Adapted from the faiss project. Result: sorted (not stable). */
-  FAISS,
-  /** Incomplete series of radix sort passes, comparing 8 bits per pass. Result: unsorted. */
-  RADIX_8_BITS,
-  /** Incomplete series of radix sort passes, comparing 11 bits per pass. Result: unsorted. */
-  RADIX_11_BITS,
-  /** Filtering with a bitonic-sort-based priority queue. Result: sorted (not stable). */
-  WARP_SORT
-};
-
-/**
- * Select k smallest or largest key/values from each row in the input data.
- *
- * If you think of the input data `in_keys` as a row-major matrix with input_len columns and
- * n_inputs rows, then this function selects k smallest/largest values in each row and fills
- * in the row-major matrix `out_keys` of size (n_inputs, k).
- *
- * Note, depending on the selected algorithm, the values within rows of `out_keys` are not
- * necessarily sorted. See the `SelectKAlgo` enumeration for more details.
- *
- * Note: This call is deprecated, please use `raft/matrix/select_k.cuh`
- *
- * @tparam idx_t
- *   the payload type (what is being selected together with the keys).
- * @tparam value_t
- *   the type of the keys (what is being compared).
- *
- * @param[in] in_keys
- *   contiguous device array of inputs of size (input_len * n_inputs);
- *   these are compared and selected.
- * @param[in] in_values
- *   contiguous device array of inputs of size (input_len * n_inputs);
- *   typically, these are indices of the corresponding in_keys.
- *   You can pass `NULL` as an argument here; this would imply `in_values` is a homogeneous array
- *   of indices from `0` to `input_len - 1` for every input and reduce the usage of memory
- *   bandwidth.
- * @param[in] n_inputs
- *   number of input rows, i.e. the batch size.
- * @param[in] input_len
- *   length of a single input array (row); also sometimes referred as n_cols.
- *   Invariant: input_len >= k.
- * @param[out] out_keys
- *   contiguous device array of outputs of size (k * n_inputs);
- *   the k smallest/largest values from each row of the `in_keys`.
- * @param[out] out_values
- *   contiguous device array of outputs of size (k * n_inputs);
- *   the payload selected together with `out_keys`.
- * @param[in] select_min
- *   whether to select k smallest (true) or largest (false) keys.
- * @param[in] k
- *   the number of outputs to select in each input row.
- * @param[in] stream
- * @param[in] algo
- *   the implementation of the algorithm
- */
-template <typename idx_t = int, typename value_t = float>
-[[deprecated("Use function `select_k` from `raft/matrix/select_k.cuh`")]] inline void select_k(
-  const value_t* in_keys,
-  const idx_t* in_values,
-  size_t n_inputs,
-  size_t input_len,
-  value_t* out_keys,
-  idx_t* out_values,
-  bool select_min,
-  int k,
-  cudaStream_t stream,
-  SelectKAlgo algo = SelectKAlgo::FAISS)
-{
-  common::nvtx::range<common::nvtx::domain::raft> fun_scope("select-%s-%d (%zu, %zu) algo-%d",
-                                                            select_min ? "min" : "max",
-                                                            k,
-                                                            n_inputs,
-                                                            input_len,
-                                                            int(algo));
-  ASSERT(size_t(input_len) >= size_t(k),
-         "Size of the input (input_len = %zu) must be not smaller than the selection (k = %zu).",
-         size_t(input_len),
-         size_t(k));
-
-  switch (algo) {
-    case SelectKAlgo::FAISS:
-      neighbors::detail::select_k(
-        in_keys, in_values, n_inputs, input_len, out_keys, out_values, select_min, k, stream);
-      break;
-
-    case SelectKAlgo::RADIX_8_BITS:
-      matrix::detail::select::radix::select_k<value_t, idx_t, 8, 512>(
-        in_keys, in_values, n_inputs, input_len, k, out_keys, out_values, select_min, true, stream);
-      break;
-
-    case SelectKAlgo::RADIX_11_BITS:
-      matrix::detail::select::radix::select_k<value_t, idx_t, 11, 512>(
-        in_keys, in_values, n_inputs, input_len, k, out_keys, out_values, select_min, true, stream);
-      break;
-
-    case SelectKAlgo::WARP_SORT: {
-      raft::resources res;
-      resource::set_cuda_stream(res, stream);
-      matrix::detail::select::warpsort::select_k<value_t, idx_t>(
-        res, in_keys, in_values, n_inputs, input_len, k, out_keys, out_values, select_min, stream);
-    } break;
-
-    default: ASSERT(false, "Unknown algorithm (id = %d)", int(algo));
-  }
-}
-
-=======
->>>>>>> e272176e
 /**
  * @brief Flat C++ API function to perform a brute force knn on
  * a series of input arrays and combine the results into a single
