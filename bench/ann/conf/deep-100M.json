{
  "dataset": {
    "name": "deep-100M",
    "base_file": "data/deep-1B/base.1B.fbin",
    "subset_size": 100000000,
    "query_file": "data/deep-1B/query.public.10K.fbin",
    "groundtruth_neighbors_file": "deep-100M/groundtruth.neighbors.ibin",
    "distance": "euclidean"
  },

  "search_basic_param": {
    "batch_size": 10000,
    "k": 10
  },

  "index": [
    {
      "name": "hnswlib.M12",
      "algo": "hnswlib",
      "build_param": {"M":12, "efConstruction":500, "numThreads":32},
      "file": "deep-100M/hnswlib/M12",
      "search_params": [
        {"ef":10, "numThreads":1},
        {"ef":20, "numThreads":1},
        {"ef":40, "numThreads":1},
        {"ef":60, "numThreads":1},
        {"ef":80, "numThreads":1},
        {"ef":120, "numThreads":1},
        {"ef":200, "numThreads":1},
        {"ef":400, "numThreads":1},
        {"ef":600, "numThreads":1},
        {"ef":800, "numThreads":1}
      ]
    },
    {
      "name": "hnswlib.M16",
      "algo": "hnswlib",
      "build_param": {"M":16, "efConstruction":500, "numThreads":32},
      "file": "deep-100M/hnswlib/M16",
      "search_params": [
        {"ef":10, "numThreads":1},
        {"ef":20, "numThreads":1},
        {"ef":40, "numThreads":1},
        {"ef":60, "numThreads":1},
        {"ef":80, "numThreads":1},
        {"ef":120, "numThreads":1},
        {"ef":200, "numThreads":1},
        {"ef":400, "numThreads":1},
        {"ef":600, "numThreads":1},
        {"ef":800, "numThreads":1}
      ]
    },
    {
      "name": "hnswlib.M24",
      "algo": "hnswlib",
      "build_param": {"M":24, "efConstruction":500, "numThreads":32},
      "file": "deep-100M/hnswlib/M24",
      "search_params": [
        {"ef":10, "numThreads":1},
        {"ef":20, "numThreads":1},
        {"ef":40, "numThreads":1},
        {"ef":60, "numThreads":1},
        {"ef":80, "numThreads":1},
        {"ef":120, "numThreads":1},
        {"ef":200, "numThreads":1},
        {"ef":400, "numThreads":1},
        {"ef":600, "numThreads":1},
        {"ef":800, "numThreads":1}
      ]
    },
    {
      "name": "hnswlib.M36",
      "algo": "hnswlib",
      "build_param": {"M":36, "efConstruction":500, "numThreads":32},
      "file": "deep-100M/hnswlib/M36",
      "search_params": [
        {"ef":10, "numThreads":1},
        {"ef":20, "numThreads":1},
        {"ef":40, "numThreads":1},
        {"ef":60, "numThreads":1},
        {"ef":80, "numThreads":1},
        {"ef":120, "numThreads":1},
        {"ef":200, "numThreads":1},
        {"ef":400, "numThreads":1},
        {"ef":600, "numThreads":1},
        {"ef":800, "numThreads":1}
      ]
    },
    {
      "name": "faiss_ivf_flat.nlist50K",
      "algo": "faiss_gpu_ivf_flat",
      "build_param": {"nlist":50000},
      "file": "deep-100M/faiss_ivf_flat/nlist50K",
      "search_params": [
        {"nprobe":20},
        {"nprobe":30},
        {"nprobe":40},
        {"nprobe":50},
        {"nprobe":100},
        {"nprobe":200},
        {"nprobe":500},
        {"nprobe":1000}
      ]
    },
    {
      "name": "faiss_ivf_flat.nlist100K",
      "algo": "faiss_gpu_ivf_flat",
      "build_param": {"nlist":100000},
      "file": "deep-100M/faiss_ivf_flat/nlist100K",
      "search_params": [
        {"nprobe":20},
        {"nprobe":30},
        {"nprobe":40},
        {"nprobe":50},
        {"nprobe":100},
        {"nprobe":200},
        {"nprobe":500},
        {"nprobe":1000}
      ]
    },
    {
      "name": "faiss_ivf_flat.nlist200K",
      "algo": "faiss_gpu_ivf_flat",
      "build_param": {"nlist":200000},
      "file": "deep-100M/faiss_ivf_flat/nlist200K",
      "search_params": [
        {"nprobe":20},
        {"nprobe":30},
        {"nprobe":40},
        {"nprobe":50},
        {"nprobe":100},
        {"nprobe":200},
        {"nprobe":500},
        {"nprobe":1000}
      ]
    },
    {
      "name": "faiss_ivf_pq.M48-nlist16K",
      "algo": "faiss_gpu_ivf_pq",
      "build_param": {"nlist":16384, "M":48},
      "file": "deep-100M/faiss_ivf_pq/M48-nlist16K",
      "search_params": [
        {"nprobe":10},
        {"nprobe":20},
        {"nprobe":30},
        {"nprobe":40},
        {"nprobe":50},
        {"nprobe":100},
        {"nprobe":200},
        {"nprobe":500}
      ]
    },
    {
      "name": "faiss_ivf_pq.M48-nlist50K",
      "algo": "faiss_gpu_ivf_pq",
      "build_param": {"nlist":50000, "M":48},
      "file": "deep-100M/faiss_ivf_pq/M48-nlist50K",
      "search_params": [
        {"nprobe":20},
        {"nprobe":30},
        {"nprobe":40},
        {"nprobe":50},
        {"nprobe":100},
        {"nprobe":200},
        {"nprobe":500},
        {"nprobe":1000}
      ]
    },
    {
      "name": "faiss_ivf_pq.M48-nlist100K",
      "algo": "faiss_gpu_ivf_pq",
      "build_param": {"nlist":100000, "M":48},
      "file": "deep-100M/faiss_ivf_pq/M48-nlist100K",
      "search_params": [
        {"nprobe":20},
        {"nprobe":30},
        {"nprobe":40},
        {"nprobe":50},
        {"nprobe":100},
        {"nprobe":200},
        {"nprobe":500},
        {"nprobe":1000}
      ]
    },
    {
      "name": "raft_ivf_flat.nlist100K",
      "algo": "raft_ivf_flat",
<<<<<<< HEAD
=======
      "dataset_memtype":"host",
>>>>>>> 1daf2bfd
      "build_param": {"nlist": 100000, "niter": 25, "ratio": 5},
      "file": "deep-100M/raft_ivf_flat/nlist100K",
      "search_params": [
        {"max_batch":10000, "max_k":10, "nprobe":20},
        {"max_batch":10000, "max_k":10, "nprobe":30},
        {"max_batch":10000, "max_k":10, "nprobe":40},
        {"max_batch":10000, "max_k":10, "nprobe":50},
        {"max_batch":10000, "max_k":10, "nprobe":100},
        {"max_batch":10000, "max_k":10, "nprobe":200},
        {"max_batch":10000, "max_k":10, "nprobe":500},
        {"max_batch":10000, "max_k":10, "nprobe":1000}
      ]
    },
    {
      "name": "raft_cagra.dim32",
      "algo": "raft_cagra",
<<<<<<< HEAD
=======
      "dataset_memtype":"host",
>>>>>>> 1daf2bfd
      "build_param": {"index_dim": 32, "intermediate_graph_degree": 48},
      "file": "deep-100M/raft_cagra/dim32",
      "search_params": [
        {"itopk": 32, "search_width": 1, "max_iterations": 0, "algo": "single_cta"},
        {"itopk": 32, "search_width": 1, "max_iterations": 32, "algo": "single_cta"},
        {"itopk": 64, "search_width": 4, "max_iterations": 16, "algo": "single_cta"},
        {"itopk": 64, "search_width": 1, "max_iterations": 64, "algo": "single_cta"},
        {"itopk": 96, "search_width": 2, "max_iterations": 48, "algo": "single_cta"},
        {"itopk": 128, "search_width": 8, "max_iterations": 16, "algo": "single_cta"},
        {"itopk": 128, "search_width": 2, "max_iterations": 64, "algo": "single_cta"},
        {"itopk": 192, "search_width": 8, "max_iterations": 24, "algo": "single_cta"},
        {"itopk": 192, "search_width": 2, "max_iterations": 96, "algo": "single_cta"},
        {"itopk": 256, "search_width": 8, "max_iterations": 32, "algo": "single_cta"},
        {"itopk": 384, "search_width": 8, "max_iterations": 48, "algo": "single_cta"},
        {"itopk": 512, "search_width": 8, "max_iterations": 64, "algo": "single_cta"}
      ]
    },
    {
      "name": "raft_cagra.dim32.multi_cta",
      "algo": "raft_cagra",
<<<<<<< HEAD
=======
      "dataset_memtype":"host",
>>>>>>> 1daf2bfd
      "build_param": {"index_dim": 32, "intermediate_graph_degree": 48},
      "file": "deep-100M/raft_cagra/dim32",
      "search_params": [
        {"itopk": 32, "search_width": 1, "max_iterations": 0, "algo": "multi_cta"},
        {"itopk": 32, "search_width": 1, "max_iterations": 32, "algo": "multi_cta"},
        {"itopk": 64, "search_width": 4, "max_iterations": 16, "algo": "multi_cta"},
        {"itopk": 64, "search_width": 1, "max_iterations": 64, "algo": "multi_cta"},
        {"itopk": 96, "search_width": 2, "max_iterations": 48, "algo": "multi_cta"},
        {"itopk": 128, "search_width": 8, "max_iterations": 16, "algo": "multi_cta"},
        {"itopk": 128, "search_width": 2, "max_iterations": 64, "algo": "multi_cta"},
        {"itopk": 192, "search_width": 8, "max_iterations": 24, "algo": "multi_cta"},
        {"itopk": 192, "search_width": 2, "max_iterations": 96, "algo": "multi_cta"},
        {"itopk": 256, "search_width": 8, "max_iterations": 32, "algo": "multi_cta"},
        {"itopk": 384, "search_width": 8, "max_iterations": 48, "algo": "multi_cta"},
        {"itopk": 512, "search_width": 8, "max_iterations": 64, "algo": "multi_cta"}
      ]
    {
      "name": "raft_cagra.dim32.multi_kernel",
      "algo": "raft_cagra",
<<<<<<< HEAD
=======
      "dataset_memtype":"host",
>>>>>>> 1daf2bfd
      "build_param": {"index_dim": 32, "intermediate_graph_degree": 48},
      "file": "deep-100M/raft_cagra/dim32",
      "search_params": [
        {"itopk": 32, "search_width": 1, "max_iterations": 0, "algo": "multi_kernel"},
        {"itopk": 32, "search_width": 1, "max_iterations": 32, "algo": "multi_kernel"},
        {"itopk": 64, "search_width": 4, "max_iterations": 16, "algo": "multi_kernel"},
        {"itopk": 64, "search_width": 1, "max_iterations": 64, "algo": "multi_kernel"},
        {"itopk": 96, "search_width": 2, "max_iterations": 48, "algo": "multi_kernel"},
        {"itopk": 128, "search_width": 8, "max_iterations": 16, "algo": "multi_kernel"},
        {"itopk": 128, "search_width": 2, "max_iterations": 64, "algo": "multi_kernel"},
        {"itopk": 192, "search_width": 8, "max_iterations": 24, "algo": "multi_kernel"},
        {"itopk": 192, "search_width": 2, "max_iterations": 96, "algo": "multi_kernel"},
        {"itopk": 256, "search_width": 8, "max_iterations": 32, "algo": "multi_kernel"},
        {"itopk": 384, "search_width": 8, "max_iterations": 48, "algo": "multi_kernel"},
        {"itopk": 512, "search_width": 8, "max_iterations": 64, "algo": "multi_kernel"}
      ]
    },
    {
      "name": "raft_cagra.dim64",
      "algo": "raft_cagra",
<<<<<<< HEAD
=======
      "dataset_memtype":"host",
>>>>>>> 1daf2bfd
      "build_param": {"index_dim": 64},
      "file": "deep-100M/raft_cagra/dim64",
      "search_params": [
        {"itopk": 32, "search_width": 1, "max_iterations": 0},
        {"itopk": 32, "search_width": 1, "max_iterations": 32},
        {"itopk": 64, "search_width": 4, "max_iterations": 16},
        {"itopk": 64, "search_width": 1, "max_iterations": 64},
        {"itopk": 96, "search_width": 2, "max_iterations": 48},
        {"itopk": 128, "search_width": 8, "max_iterations": 16},
        {"itopk": 128, "search_width": 2, "max_iterations": 64},
        {"itopk": 192, "search_width": 8, "max_iterations": 24},
        {"itopk": 192, "search_width": 2, "max_iterations": 96},
        {"itopk": 256, "search_width": 8, "max_iterations": 32},
        {"itopk": 384, "search_width": 8, "max_iterations": 48},
        {"itopk": 512, "search_width": 8, "max_iterations": 64}
      ]
    }
  ]
}<|MERGE_RESOLUTION|>--- conflicted
+++ resolved
@@ -185,10 +185,7 @@
     {
       "name": "raft_ivf_flat.nlist100K",
       "algo": "raft_ivf_flat",
-<<<<<<< HEAD
-=======
-      "dataset_memtype":"host",
->>>>>>> 1daf2bfd
+      "dataset_memtype":"host",
       "build_param": {"nlist": 100000, "niter": 25, "ratio": 5},
       "file": "deep-100M/raft_ivf_flat/nlist100K",
       "search_params": [
@@ -205,10 +202,7 @@
     {
       "name": "raft_cagra.dim32",
       "algo": "raft_cagra",
-<<<<<<< HEAD
-=======
-      "dataset_memtype":"host",
->>>>>>> 1daf2bfd
+      "dataset_memtype":"host",
       "build_param": {"index_dim": 32, "intermediate_graph_degree": 48},
       "file": "deep-100M/raft_cagra/dim32",
       "search_params": [
@@ -229,10 +223,7 @@
     {
       "name": "raft_cagra.dim32.multi_cta",
       "algo": "raft_cagra",
-<<<<<<< HEAD
-=======
-      "dataset_memtype":"host",
->>>>>>> 1daf2bfd
+      "dataset_memtype":"host",
       "build_param": {"index_dim": 32, "intermediate_graph_degree": 48},
       "file": "deep-100M/raft_cagra/dim32",
       "search_params": [
@@ -252,10 +243,7 @@
     {
       "name": "raft_cagra.dim32.multi_kernel",
       "algo": "raft_cagra",
-<<<<<<< HEAD
-=======
-      "dataset_memtype":"host",
->>>>>>> 1daf2bfd
+      "dataset_memtype":"host",
       "build_param": {"index_dim": 32, "intermediate_graph_degree": 48},
       "file": "deep-100M/raft_cagra/dim32",
       "search_params": [
@@ -276,10 +264,7 @@
     {
       "name": "raft_cagra.dim64",
       "algo": "raft_cagra",
-<<<<<<< HEAD
-=======
-      "dataset_memtype":"host",
->>>>>>> 1daf2bfd
+      "dataset_memtype":"host",
       "build_param": {"index_dim": 64},
       "file": "deep-100M/raft_cagra/dim64",
       "search_params": [
