--- conflicted
+++ resolved
@@ -52,11 +52,7 @@
 
   using BuildParam = raft::neighbors::ivf_flat::index_params;
 
-<<<<<<< HEAD
-  RaftIvfFlatGpu(Metric metric, int dim, const BuildParam& param)
-=======
   RaftIvfFlatGpu(Metric metric, int dim, const BuildParam& param, MemoryType dataset_memtype)
->>>>>>> 1daf2bfd
     : ANN<T>(metric, dim),
       index_params_(param),
       dimension_(dim),
@@ -87,11 +83,7 @@
   AlgoProperty get_property() const override
   {
     AlgoProperty property;
-<<<<<<< HEAD
-    property.dataset_memory_type = MemoryType::Device;
-=======
     property.dataset_memory_type = dataset_memtype_;
->>>>>>> 1daf2bfd
     property.query_memory_type   = MemoryType::Device;
     return property;
   }
@@ -107,10 +99,7 @@
   std::optional<raft::neighbors::ivf_flat::index<T, IdxT>> index_;
   int device_;
   int dimension_;
-<<<<<<< HEAD
-=======
   MemoryType dataset_memtype_;
->>>>>>> 1daf2bfd
 };
 
 template <typename T, typename IdxT>
