/*
 * Copyright (c) 2023-2024, NVIDIA CORPORATION.
 *
 * Licensed under the Apache License, Version 2.0 (the "License");
 * you may not use this file except in compliance with the License.
 * You may obtain a copy of the License at
 *
 *     http://www.apache.org/licenses/LICENSE-2.0
 *
 * Unless required by applicable law or agreed to in writing, software
 * distributed under the License is distributed on an "AS IS" BASIS,
 * WITHOUT WARRANTIES OR CONDITIONS OF ANY KIND, either express or implied.
 * See the License for the specific language governing permissions and
 * limitations under the License.
 */
#pragma once

#include "ann_types.hpp"
#include "conf.hpp"
#include "dataset.hpp"
#include "util.hpp"

#include <raft/core/logger.hpp>

#include <benchmark/benchmark.h>
#include <unistd.h>

#include <algorithm>
#include <chrono>
#include <cmath>
#include <cstdint>
#include <fstream>
#include <limits>
#include <memory>
#include <mutex>
#include <numeric>
#include <sstream>
#include <string>
#include <vector>

namespace raft::bench::ann {

static inline std::unique_ptr<AnnBase> current_algo{nullptr};
static inline std::unique_ptr<AlgoProperty> current_algo_props{nullptr};

using kv_series = std::vector<std::tuple<std::string, std::vector<nlohmann::json>>>;

inline auto apply_overrides(const std::vector<nlohmann::json>& configs,
                            const kv_series& overrides,
                            std::size_t override_idx = 0) -> std::vector<nlohmann::json>
{
  std::vector<nlohmann::json> results{};
  if (override_idx >= overrides.size()) {
    auto n = configs.size();
    for (size_t i = 0; i < n; i++) {
      auto c               = configs[i];
      c["override_suffix"] = n > 1 ? "/" + std::to_string(i) : "";
      results.push_back(c);
    }
    return results;
  }
  auto rec_configs = apply_overrides(configs, overrides, override_idx + 1);
  auto [key, vals] = overrides[override_idx];
  auto n           = vals.size();
  for (size_t i = 0; i < n; i++) {
    const auto& val = vals[i];
    for (auto rc : rec_configs) {
      if (n > 1) {
        rc["override_suffix"] =
          static_cast<std::string>(rc["override_suffix"]) + "/" + std::to_string(i);
      }
      rc[key] = val;
      results.push_back(rc);
    }
  }
  return results;
}

inline auto apply_overrides(const nlohmann::json& config,
                            const kv_series& overrides,
                            std::size_t override_idx = 0)
{
  return apply_overrides(std::vector{config}, overrides, 0);
}

inline void dump_parameters(::benchmark::State& state, nlohmann::json params)
{
  std::string label = "";
  bool label_empty  = true;
  for (auto& [key, val] : params.items()) {
    if (val.is_number()) {
      state.counters.insert({{key, val}});
    } else if (val.is_boolean()) {
      state.counters.insert({{key, val ? 1.0 : 0.0}});
    } else {
      auto kv = key + "=" + val.dump();
      if (label_empty) {
        label = kv;
      } else {
        label += "#" + kv;
      }
      label_empty = false;
    }
  }
  if (!label_empty) { state.SetLabel(label); }
}

inline auto parse_algo_property(AlgoProperty prop, const nlohmann::json& conf) -> AlgoProperty
{
  if (conf.contains("dataset_memory_type")) {
    prop.dataset_memory_type = parse_memory_type(conf.at("dataset_memory_type"));
  }
  if (conf.contains("query_memory_type")) {
    prop.query_memory_type = parse_memory_type(conf.at("query_memory_type"));
  }
  return prop;
};

template <typename T>
void bench_build(::benchmark::State& state,
                 std::shared_ptr<const Dataset<T>> dataset,
                 Configuration::Index index,
                 bool force_overwrite)
{
  // NB: these two thread-local vars can be used within algo wrappers
  raft::bench::ann::benchmark_thread_id = state.thread_index();
  raft::bench::ann::benchmark_n_threads = state.threads();
  dump_parameters(state, index.build_param);
  if (file_exists(index.file)) {
    if (force_overwrite) {
      log_info("Overwriting file: %s", index.file.c_str());
    } else {
      return state.SkipWithMessage(
        "Index file already exists (use --force to overwrite the index).");
    }
  }

  std::unique_ptr<ANN<T>> algo;
  try {
    algo = ann::create_algo<T>(
      index.algo, dataset->distance(), dataset->dim(), index.build_param, index.dev_list);
  } catch (const std::exception& e) {
    return state.SkipWithError("Failed to create an algo: " + std::string(e.what()));
  }

  const auto algo_property = parse_algo_property(algo->get_preference(), index.build_param);

  const T* base_set      = dataset->base_set(algo_property.dataset_memory_type);
  std::size_t index_size = dataset->base_set_size();

  cuda_timer gpu_timer{algo};
  {
    nvtx_case nvtx{state.name()};
    for (auto _ : state) {
      [[maybe_unused]] auto ntx_lap = nvtx.lap();
      [[maybe_unused]] auto gpu_lap = gpu_timer.lap();
      try {
        algo->build(base_set, index_size);
      } catch (const std::exception& e) {
        state.SkipWithError(std::string(e.what()));
      }
    }
  }
  if (gpu_timer.active()) {
    state.counters.insert({"GPU", {gpu_timer.total_time(), benchmark::Counter::kAvgIterations}});
  }
  state.counters.insert({{"index_size", index_size}});

  if (state.skipped()) { return; }
  make_sure_parent_dir_exists(index.file);
  algo->save(index.file);
}

template <typename T>
void bench_search(::benchmark::State& state,
                  Configuration::Index index,
                  std::size_t search_param_ix,
                  std::shared_ptr<const Dataset<T>> dataset,
                  Objective metric_objective)
{
  // NB: these two thread-local vars can be used within algo wrappers
  raft::bench::ann::benchmark_thread_id = state.thread_index();
  raft::bench::ann::benchmark_n_threads = state.threads();
  std::size_t queries_processed         = 0;

  const auto& sp_json = index.search_params[search_param_ix];

  if (state.thread_index() == 0) { dump_parameters(state, sp_json); }

  // NB: `k` and `n_queries` are guaranteed to be populated in conf.cpp
  const std::uint32_t k = sp_json["k"];
  // Amount of data processes in one go
  const std::size_t n_queries = sp_json["n_queries"];
  // Round down the query data to a multiple of the batch size to loop over full batches of data
  const std::size_t query_set_size = (dataset->query_set_size() / n_queries) * n_queries;

  if (dataset->query_set_size() < n_queries) {
    std::stringstream msg;
    msg << "Not enough queries in benchmark set. Expected " << n_queries << ", actual "
        << dataset->query_set_size();
    state.SkipWithError(msg.str());
    return;
  }

  // Each thread start from a different offset, so that the queries that they process do not
  // overlap.
  std::ptrdiff_t batch_offset   = (state.thread_index() * n_queries) % query_set_size;
  std::ptrdiff_t queries_stride = state.threads() * n_queries;
  // Output is saved into a contiguous buffer (separate buffers for each thread).
  std::ptrdiff_t out_offset = 0;

  const T* query_set = nullptr;

  if (!file_exists(index.file)) {
    state.SkipWithError("Index file is missing. Run the benchmark in the build mode first.");
    return;
  }

  /**
   * Make sure the first thread loads the algo and dataset
   */
  progress_barrier load_barrier{};
  if (load_barrier.arrive(1) == 0) {
    // algo is static to cache it between close search runs to save time on index loading
    static std::string index_file = "";
    if (index.file != index_file) {
      current_algo.reset();
      index_file = index.file;
    }

    std::unique_ptr<typename ANN<T>::AnnSearchParam> search_param;
    ANN<T>* algo;
    try {
      if (!current_algo || (algo = dynamic_cast<ANN<T>*>(current_algo.get())) == nullptr) {
        auto ualgo = ann::create_algo<T>(
          index.algo, dataset->distance(), dataset->dim(), index.build_param, index.dev_list);
        algo = ualgo.get();
        algo->load(index_file);
        current_algo = std::move(ualgo);
      }
      search_param                   = ann::create_search_param<T>(index.algo, sp_json);
      search_param->metric_objective = metric_objective;
    } catch (const std::exception& e) {
      state.SkipWithError("Failed to create an algo: " + std::string(e.what()));
      return;
    }

    current_algo_props = std::make_unique<AlgoProperty>(
      std::move(parse_algo_property(algo->get_preference(), sp_json)));

    if (search_param->needs_dataset()) {
      try {
        algo->set_search_dataset(dataset->base_set(current_algo_props->dataset_memory_type),
                                 dataset->base_set_size());
      } catch (const std::exception& ex) {
        state.SkipWithError("The algorithm '" + index.name +
                            "' requires the base set, but it's not available. " +
                            "Exception: " + std::string(ex.what()));
        return;
      }
    }
    try {
      algo->set_search_param(*search_param);
    } catch (const std::exception& ex) {
      state.SkipWithError("An error occurred setting search parameters: " + std::string(ex.what()));
      return;
    }

    query_set = dataset->query_set(current_algo_props->query_memory_type);
    load_barrier.arrive(state.threads());
  } else {
    // All other threads will wait for the first thread to initialize the algo.
    load_barrier.wait(state.threads() * 2);
    // gbench ensures that all threads are synchronized at the start of the benchmark loop.
    // We are accessing shared variables (like current_algo, current_algo_probs) before the
    // benchmark loop, therefore the synchronization here is necessary.
  }
  query_set = dataset->query_set(current_algo_props->query_memory_type);

  /**
   * Each thread will manage its own outputs
   */
<<<<<<< HEAD
  std::shared_ptr<buf<float>> distances =
    std::make_shared<buf<float>>(current_algo_props->query_memory_type, k * query_set_size);
  std::shared_ptr<buf<AnnBase::index_type>> neighbors = std::make_shared<buf<AnnBase::index_type>>(
    current_algo_props->query_memory_type, k * query_set_size);
=======
  using index_type                 = size_t;
  constexpr size_t kAlignResultBuf = 64;
  size_t result_elem_count         = k * query_set_size;
  result_elem_count =
    ((result_elem_count + kAlignResultBuf - 1) / kAlignResultBuf) * kAlignResultBuf;
  auto& result_buf =
    get_result_buffer_from_global_pool(result_elem_count * (sizeof(float) + sizeof(index_type)));
  auto* neighbors_ptr =
    reinterpret_cast<index_type*>(result_buf.data(current_algo_props->query_memory_type));
  auto* distances_ptr = reinterpret_cast<float*>(neighbors_ptr + result_elem_count);
>>>>>>> 92d4301a

  {
    nvtx_case nvtx{state.name()};

    std::unique_ptr<ANN<T>> algo{nullptr};
    try {
      dynamic_cast<ANN<T>*>(current_algo.get())->copy().swap(algo);
    } catch (const std::exception& e) {
      state.SkipWithError("Algo::copy: " + std::string(e.what()));
      return;
    }
    // Initialize with algo, so that the timer.lap() object can sync with algo::get_sync_stream()
    cuda_timer gpu_timer{algo};
    auto start = std::chrono::high_resolution_clock::now();
    for (auto _ : state) {
      [[maybe_unused]] auto ntx_lap = nvtx.lap();
      [[maybe_unused]] auto gpu_lap = gpu_timer.lap();
      try {
        algo->search(query_set + batch_offset * dataset->dim(),
                     n_queries,
                     k,
                     neighbors_ptr + out_offset * k,
                     distances_ptr + out_offset * k);
      } catch (const std::exception& e) {
        state.SkipWithError("Benchmark loop: " + std::string(e.what()));
        break;
      }

      // advance to the next batch
      batch_offset = (batch_offset + queries_stride) % query_set_size;
      out_offset   = (out_offset + n_queries) % query_set_size;

      queries_processed += n_queries;
    }
    auto end      = std::chrono::high_resolution_clock::now();
    auto duration = std::chrono::duration_cast<std::chrono::duration<double>>(end - start).count();
    if (state.thread_index() == 0) { state.counters.insert({{"end_to_end", duration}}); }
    state.counters.insert({"Latency", {duration, benchmark::Counter::kAvgIterations}});

    if (gpu_timer.active()) {
      state.counters.insert({"GPU", {gpu_timer.total_time(), benchmark::Counter::kAvgIterations}});
    }
  }

  state.SetItemsProcessed(queries_processed);

  // This will be the total number of queries across all threads
  state.counters.insert({{"total_queries", queries_processed}});

  if (state.skipped()) { return; }

  // Each thread calculates recall on their partition of queries.
  // evaluate recall
  if (dataset->max_k() >= k) {
<<<<<<< HEAD
    const std::int32_t* gt                  = dataset->gt_set();
    const std::uint32_t max_k               = dataset->max_k();
    buf<AnnBase::index_type> neighbors_host = neighbors->move(MemoryType::Host);
    std::size_t rows                        = std::min(queries_processed, query_set_size);
    std::size_t match_count                 = 0;
    std::size_t total_count                 = rows * static_cast<size_t>(k);
=======
    const std::int32_t* gt    = dataset->gt_set();
    const std::uint32_t max_k = dataset->max_k();
    result_buf.transfer_data(MemoryType::Host, current_algo_props->query_memory_type);
    auto* neighbors_host    = reinterpret_cast<index_type*>(result_buf.data(MemoryType::Host));
    std::size_t rows        = std::min(queries_processed, query_set_size);
    std::size_t match_count = 0;
    std::size_t total_count = rows * static_cast<size_t>(k);
>>>>>>> 92d4301a

    // We go through the groundtruth with same stride as the benchmark loop.
    size_t out_offset   = 0;
    size_t batch_offset = (state.thread_index() * n_queries) % query_set_size;
    while (out_offset < rows) {
      for (std::size_t i = 0; i < n_queries; i++) {
        size_t i_orig_idx = batch_offset + i;
        size_t i_out_idx  = out_offset + i;
        if (i_out_idx < rows) {
          for (std::uint32_t j = 0; j < k; j++) {
            auto act_idx = std::int32_t(neighbors_host[i_out_idx * k + j]);
            for (std::uint32_t l = 0; l < k; l++) {
              auto exp_idx = gt[i_orig_idx * max_k + l];
              if (act_idx == exp_idx) {
                match_count++;
                break;
              }
            }
          }
        }
      }
      out_offset += n_queries;
      batch_offset = (batch_offset + queries_stride) % query_set_size;
    }
    double actual_recall = static_cast<double>(match_count) / static_cast<double>(total_count);
    state.counters.insert({"Recall", {actual_recall, benchmark::Counter::kAvgThreads}});
  }
}

inline void printf_usage()
{
  ::benchmark::PrintDefaultHelp();
  fprintf(stdout,
          "          [--build|--search] \n"
          "          [--force]\n"
          "          [--data_prefix=<prefix>]\n"
          "          [--index_prefix=<prefix>]\n"
          "          [--override_kv=<key:value1:value2:...:valueN>]\n"
          "          [--mode=<latency|throughput>\n"
          "          [--threads=min[:max]]\n"
          "          <conf>.json\n"
          "\n"
          "Note the non-standard benchmark parameters:\n"
          "  --build: build mode, will build index\n"
          "  --search: search mode, will search using the built index\n"
          "            one and only one of --build and --search should be specified\n"
          "  --force: force overwriting existing index files\n"
          "  --data_prefix=<prefix>:"
          " prepend <prefix> to dataset file paths specified in the <conf>.json (default = "
          "'data/').\n"
          "  --index_prefix=<prefix>:"
          " prepend <prefix> to index file paths specified in the <conf>.json (default = "
          "'index/').\n"
          "  --override_kv=<key:value1:value2:...:valueN>:"
          " override a build/search key one or more times multiplying the number of configurations;"
          " you can use this parameter multiple times to get the Cartesian product of benchmark"
          " configs.\n"
          "  --mode=<latency|throughput>"
          " run the benchmarks in latency (accumulate times spent in each batch) or "
          " throughput (pipeline batches and measure end-to-end) mode\n"
          "  --threads=min[:max] specify the number threads to use for throughput benchmark."
          " Power of 2 values between 'min' and 'max' will be used. If only 'min' is specified,"
          " then a single test is run with 'min' threads. By default min=1, max=<num hyper"
          " threads>.\n");
}

template <typename T>
void register_build(std::shared_ptr<const Dataset<T>> dataset,
                    std::vector<Configuration::Index> indices,
                    bool force_overwrite)
{
  for (auto index : indices) {
    auto suf      = static_cast<std::string>(index.build_param["override_suffix"]);
    auto file_suf = suf;
    index.build_param.erase("override_suffix");
    std::replace(file_suf.begin(), file_suf.end(), '/', '-');
    index.file += file_suf;
    auto* b = ::benchmark::RegisterBenchmark(
      index.name + suf, bench_build<T>, dataset, index, force_overwrite);
    b->Unit(benchmark::kSecond);
    b->MeasureProcessCPUTime();
    b->UseRealTime();
  }
}

template <typename T>
void register_search(std::shared_ptr<const Dataset<T>> dataset,
                     std::vector<Configuration::Index> indices,
                     Objective metric_objective,
                     const std::vector<int>& threads)
{
  for (auto index : indices) {
    for (std::size_t i = 0; i < index.search_params.size(); i++) {
      auto suf = static_cast<std::string>(index.search_params[i]["override_suffix"]);
      index.search_params[i].erase("override_suffix");

      auto* b = ::benchmark::RegisterBenchmark(
                  index.name + suf, bench_search<T>, index, i, dataset, metric_objective)
                  ->Unit(benchmark::kMillisecond)
                  /**
                   * The following are important for getting accuracy QPS measurements on both CPU
                   * and GPU These make sure that
                   *   - `end_to_end` ~ (`Time` * `Iterations`)
                   *   - `items_per_second` ~ (`total_queries` / `end_to_end`)
                   *   - Throughput = `items_per_second`
                   */
                  ->MeasureProcessCPUTime()
                  ->UseRealTime();

      if (metric_objective == Objective::THROUGHPUT) { b->ThreadRange(threads[0], threads[1]); }
    }
  }
}

template <typename T>
void dispatch_benchmark(const Configuration& conf,
                        bool force_overwrite,
                        bool build_mode,
                        bool search_mode,
                        std::string data_prefix,
                        std::string index_prefix,
                        kv_series override_kv,
                        Objective metric_objective,
                        const std::vector<int>& threads)
{
  if (cudart.found()) {
    for (auto [key, value] : cuda_info()) {
      ::benchmark::AddCustomContext(key, value);
    }
  }
  const auto dataset_conf = conf.get_dataset_conf();
  auto base_file          = combine_path(data_prefix, dataset_conf.base_file);
  auto query_file         = combine_path(data_prefix, dataset_conf.query_file);
  auto gt_file            = dataset_conf.groundtruth_neighbors_file;
  if (gt_file.has_value()) { gt_file.emplace(combine_path(data_prefix, gt_file.value())); }
  auto dataset = std::make_shared<BinDataset<T>>(dataset_conf.name,
                                                 base_file,
                                                 dataset_conf.subset_first_row,
                                                 dataset_conf.subset_size,
                                                 query_file,
                                                 dataset_conf.distance,
                                                 gt_file);
  ::benchmark::AddCustomContext("dataset", dataset_conf.name);
  ::benchmark::AddCustomContext("distance", dataset_conf.distance);
  std::vector<Configuration::Index> indices = conf.get_indices();
  if (build_mode) {
    if (file_exists(base_file)) {
      log_info("Using the dataset file '%s'", base_file.c_str());
      ::benchmark::AddCustomContext("n_records", std::to_string(dataset->base_set_size()));
      ::benchmark::AddCustomContext("dim", std::to_string(dataset->dim()));
    } else {
      log_warn("Dataset file '%s' does not exist; benchmarking index building is impossible.",
               base_file.c_str());
    }
    std::vector<Configuration::Index> more_indices{};
    for (auto& index : indices) {
      for (auto param : apply_overrides(index.build_param, override_kv)) {
        auto modified_index        = index;
        modified_index.build_param = param;
        modified_index.file        = combine_path(index_prefix, modified_index.file);
        more_indices.push_back(modified_index);
      }
    }
    register_build<T>(dataset, more_indices, force_overwrite);
  } else if (search_mode) {
    if (file_exists(query_file)) {
      log_info("Using the query file '%s'", query_file.c_str());
      ::benchmark::AddCustomContext("max_n_queries", std::to_string(dataset->query_set_size()));
      ::benchmark::AddCustomContext("dim", std::to_string(dataset->dim()));
      if (gt_file.has_value()) {
        if (file_exists(*gt_file)) {
          log_info("Using the ground truth file '%s'", gt_file->c_str());
          ::benchmark::AddCustomContext("max_k", std::to_string(dataset->max_k()));
        } else {
          log_warn("Ground truth file '%s' does not exist; the recall won't be reported.",
                   gt_file->c_str());
        }
      } else {
        log_warn(
          "Ground truth file is not provided; the recall won't be reported. NB: use "
          "the 'groundtruth_neighbors_file' alongside the 'query_file' key to specify the "
          "path to "
          "the ground truth in your conf.json.");
      }
    } else {
      log_warn("Query file '%s' does not exist; benchmarking search is impossible.",
               query_file.c_str());
    }
    for (auto& index : indices) {
      index.search_params = apply_overrides(index.search_params, override_kv);
      index.file          = combine_path(index_prefix, index.file);
    }
    register_search<T>(dataset, indices, metric_objective, threads);
  }
}

inline auto parse_bool_flag(const char* arg, const char* pat, bool& result) -> bool
{
  if (strcmp(arg, pat) == 0) {
    result = true;
    return true;
  }
  return false;
}

inline auto parse_string_flag(const char* arg, const char* pat, std::string& result) -> bool
{
  auto n = strlen(pat);
  if (strncmp(pat, arg, strlen(pat)) == 0) {
    result = arg + n + 1;
    return true;
  }
  return false;
}

inline auto run_main(int argc, char** argv) -> int
{
  bool force_overwrite        = false;
  bool build_mode             = false;
  bool search_mode            = false;
  std::string data_prefix     = "data";
  std::string index_prefix    = "index";
  std::string new_override_kv = "";
  std::string mode            = "latency";
  std::string threads_arg_txt = "";
  std::vector<int> threads    = {1, -1};  // min_thread, max_thread
  std::string log_level_str   = "";
  int raft_log_level          = raft::logger::get(RAFT_NAME).get_level();
  kv_series override_kv{};

  char arg0_default[] = "benchmark";  // NOLINT
  char* args_default  = arg0_default;
  if (!argv) {
    argc = 1;
    argv = &args_default;
  }
  if (argc == 1) {
    printf_usage();
    return -1;
  }

  char* conf_path = argv[--argc];
  std::ifstream conf_stream(conf_path);

  for (int i = 1; i < argc; i++) {
    if (parse_bool_flag(argv[i], "--force", force_overwrite) ||
        parse_bool_flag(argv[i], "--build", build_mode) ||
        parse_bool_flag(argv[i], "--search", search_mode) ||
        parse_string_flag(argv[i], "--data_prefix", data_prefix) ||
        parse_string_flag(argv[i], "--index_prefix", index_prefix) ||
        parse_string_flag(argv[i], "--mode", mode) ||
        parse_string_flag(argv[i], "--override_kv", new_override_kv) ||
        parse_string_flag(argv[i], "--threads", threads_arg_txt) ||
        parse_string_flag(argv[i], "--raft_log_level", log_level_str)) {
      if (!log_level_str.empty()) {
        raft_log_level = std::stoi(log_level_str);
        log_level_str  = "";
      }
      if (!threads_arg_txt.empty()) {
        auto threads_arg = split(threads_arg_txt, ':');
        threads[0]       = std::stoi(threads_arg[0]);
        if (threads_arg.size() > 1) {
          threads[1] = std::stoi(threads_arg[1]);
        } else {
          threads[1] = threads[0];
        }
        threads_arg_txt = "";
      }
      if (!new_override_kv.empty()) {
        auto kvv = split(new_override_kv, ':');
        auto key = kvv[0];
        std::vector<nlohmann::json> vals{};
        for (std::size_t j = 1; j < kvv.size(); j++) {
          vals.push_back(nlohmann::json::parse(kvv[j]));
        }
        override_kv.emplace_back(key, vals);
        new_override_kv = "";
      }
      for (int j = i; j < argc - 1; j++) {
        argv[j] = argv[j + 1];
      }
      argc--;
      i--;
    }
  }

  raft::logger::get(RAFT_NAME).set_level(raft_log_level);

  Objective metric_objective = Objective::LATENCY;
  if (mode == "throughput") { metric_objective = Objective::THROUGHPUT; }

  int max_threads =
    (metric_objective == Objective::THROUGHPUT) ? std::thread::hardware_concurrency() : 1;
  if (threads[1] == -1) threads[1] = max_threads;

  if (metric_objective == Objective::LATENCY) {
    if (threads[0] != 1 || threads[1] != 1) {
      log_warn("Latency mode enabled. Overriding threads arg, running with single thread.");
      threads = {1, 1};
    }
  }

  if (build_mode == search_mode) {
    log_error("One and only one of --build and --search should be specified");
    printf_usage();
    return -1;
  }

  if (!conf_stream) {
    log_error("Can't open configuration file: %s", conf_path);
    return -1;
  }

  if (cudart.needed() && !cudart.found()) {
    log_warn("cudart library is not found, GPU-based indices won't work.");
  }

  Configuration conf(conf_stream);
  std::string dtype = conf.get_dataset_conf().dtype;

  if (dtype == "float") {
    dispatch_benchmark<float>(conf,
                              force_overwrite,
                              build_mode,
                              search_mode,
                              data_prefix,
                              index_prefix,
                              override_kv,
                              metric_objective,
                              threads);
  } else if (dtype == "half") {
    dispatch_benchmark<half>(conf,
                             force_overwrite,
                             build_mode,
                             search_mode,
                             data_prefix,
                             index_prefix,
                             override_kv,
                             metric_objective,
                             threads);
  } else if (dtype == "uint8") {
    dispatch_benchmark<std::uint8_t>(conf,
                                     force_overwrite,
                                     build_mode,
                                     search_mode,
                                     data_prefix,
                                     index_prefix,
                                     override_kv,
                                     metric_objective,
                                     threads);
  } else if (dtype == "int8") {
    dispatch_benchmark<std::int8_t>(conf,
                                    force_overwrite,
                                    build_mode,
                                    search_mode,
                                    data_prefix,
                                    index_prefix,
                                    override_kv,
                                    metric_objective,
                                    threads);
  } else {
    log_error("datatype '%s' is not supported", dtype.c_str());
    return -1;
  }

  ::benchmark::Initialize(&argc, argv, printf_usage);
  if (::benchmark::ReportUnrecognizedArguments(argc, argv)) return -1;
  ::benchmark::RunSpecifiedBenchmarks();
  ::benchmark::Shutdown();
  // Release a possibly cached ANN object, so that it cannot be alive longer than the handle
  // to a shared library it depends on (dynamic benchmark executable).
  current_algo.reset();
  current_algo_props.reset();
  reset_global_device_resources();
  return 0;
}
};  // namespace raft::bench::ann<|MERGE_RESOLUTION|>--- conflicted
+++ resolved
@@ -280,13 +280,7 @@
   /**
    * Each thread will manage its own outputs
    */
-<<<<<<< HEAD
-  std::shared_ptr<buf<float>> distances =
-    std::make_shared<buf<float>>(current_algo_props->query_memory_type, k * query_set_size);
-  std::shared_ptr<buf<AnnBase::index_type>> neighbors = std::make_shared<buf<AnnBase::index_type>>(
-    current_algo_props->query_memory_type, k * query_set_size);
-=======
-  using index_type                 = size_t;
+  using index_type                 = AnnBase::index_type;
   constexpr size_t kAlignResultBuf = 64;
   size_t result_elem_count         = k * query_set_size;
   result_elem_count =
@@ -296,7 +290,6 @@
   auto* neighbors_ptr =
     reinterpret_cast<index_type*>(result_buf.data(current_algo_props->query_memory_type));
   auto* distances_ptr = reinterpret_cast<float*>(neighbors_ptr + result_elem_count);
->>>>>>> 92d4301a
 
   {
     nvtx_case nvtx{state.name()};
@@ -351,14 +344,6 @@
   // Each thread calculates recall on their partition of queries.
   // evaluate recall
   if (dataset->max_k() >= k) {
-<<<<<<< HEAD
-    const std::int32_t* gt                  = dataset->gt_set();
-    const std::uint32_t max_k               = dataset->max_k();
-    buf<AnnBase::index_type> neighbors_host = neighbors->move(MemoryType::Host);
-    std::size_t rows                        = std::min(queries_processed, query_set_size);
-    std::size_t match_count                 = 0;
-    std::size_t total_count                 = rows * static_cast<size_t>(k);
-=======
     const std::int32_t* gt    = dataset->gt_set();
     const std::uint32_t max_k = dataset->max_k();
     result_buf.transfer_data(MemoryType::Host, current_algo_props->query_memory_type);
@@ -366,7 +351,6 @@
     std::size_t rows        = std::min(queries_processed, query_set_size);
     std::size_t match_count = 0;
     std::size_t total_count = rows * static_cast<size_t>(k);
->>>>>>> 92d4301a
 
     // We go through the groundtruth with same stride as the benchmark loop.
     size_t out_offset   = 0;
