#
# Copyright (c) 2023, NVIDIA CORPORATION.
#
# Licensed under the Apache License, Version 2.0 (the "License");
# you may not use this file except in compliance with the License.
# You may obtain a copy of the License at
#
#     http://www.apache.org/licenses/LICENSE-2.0
#
# Unless required by applicable law or agreed to in writing, software
# distributed under the License is distributed on an "AS IS" BASIS,
# WITHOUT WARRANTIES OR CONDITIONS OF ANY KIND, either express or implied.
# See the License for the specific language governing permissions and
# limitations under the License.

import argparse
import json
import os
import subprocess
import yaml


def positive_int(input_str: str) -> int:
    try:
        i = int(input_str)
        if i < 1:
            raise ValueError
    except ValueError:
        raise argparse.ArgumentTypeError(f"{input_str} is not a positive integer")

    return i

def validate_algorithm(algos_conf, algo):
    algos_conf_keys = set(algos_conf.keys())
    return algo in algos_conf_keys and not algos_conf[algo]["disabled"]


def find_executable():
    executable = "ANN_BENCH"
    conda_path = os.path.join(os.getenv("CONDA_PREFIX"), "bin", "ann",
                              executable)
    build_path = os.path.join(os.getenv("RAFT_HOME"), "cpp", "build", executable)
    if os.path.exists(conda_path):
        return conda_path
    elif os.path.exists(build_path):
        return build_path
    else:
        raise FileNotFoundError(executable)


<<<<<<< HEAD
def run_build_and_search(conf_filename, conf_file, dataset_path,
                         force, conf_filedir, build, search):
    ann_executable_path = find_executable()

    # Need to write temporary configuration
    temp_conf_filename = f"temporary_{conf_filename}"
    temp_conf_filepath = os.path.join(conf_filedir, temp_conf_filename)
    with open(temp_conf_filepath, "w") as f:
        json.dump(conf_file, f)

    data_prefix = "/".join(dataset_path.split("/")[:-1])
    if build:
        cmd = [ann_executable_path, "--build", "--data_prefix="+data_prefix]
        if force:
            cmd = cmd + ["--overwrite"]
        cmd = cmd + [temp_conf_filepath]
        print(cmd)
        p = subprocess.Popen(cmd)
        p.wait()

    if search:
        cmd = [ann_executable_path, "--search", "--benchmark_out_format=csv",
               "--benchmark_out=" + os.path.join(dataset_path, "result.csv"),
               "--data_prefix=" + data_prefix]
        if force:
            cmd = cmd + ["--overwrite"]
        cmd = cmd + [temp_conf_filepath]
        p = subprocess.Popen(cmd)
        p.wait()

    os.remove(temp_conf_filepath)
=======
def run_build_and_search(conf_filename, conf_file, executables_to_run,
                         force, conf_filedir, build, search, k, batch_size):
    for executable, ann_executable_path in executables_to_run.keys():
        # Need to write temporary configuration
        temp_conf_filename = f"temporary_executable_{conf_filename}"
        temp_conf_filepath = os.path.join(conf_filedir, temp_conf_filename)
        with open(temp_conf_filepath, "w") as f:
            temp_conf = dict()
            temp_conf["dataset"] = conf_file["dataset"]
            temp_conf["search_basic_param"] = conf_file["search_basic_param"]
            temp_conf["index"] = executables_to_run[(executable,
                                                     ann_executable_path)]["index"]
            json.dump(temp_conf, f)

        if build:
            if force:
                p = subprocess.Popen([ann_executable_path, "--build", "--overwrite",
                                    temp_conf_filepath])
                p.wait()
            else:
                p = subprocess.Popen([ann_executable_path, "--build",
                                    temp_conf_filepath])
                p.wait()

        if search:
            legacy_result_folder = "result/" + temp_conf["dataset"]["name"]
            os.makedirs(legacy_result_folder, exist_ok=True)
            p = subprocess.Popen([
                ann_executable_path,
                "--search",
                "--benchmark_counters_tabular",
                "--benchmark_out_format=json",
                "--override_kv=k:%s" % k,
                "--override_kv=n_queries:%s" % batch_size,
                f"--benchmark_out={legacy_result_folder}/{executable}.json",
                temp_conf_filepath])
            p.wait()

        os.remove(temp_conf_filepath)
>>>>>>> 1daf2bfd


def main():
    scripts_path = os.path.dirname(os.path.realpath(__file__))
    # Read list of allowed algorithms
    with open(f"{scripts_path}/algos.yaml", "r") as f:
        algos_conf = yaml.safe_load(f)

    parser = argparse.ArgumentParser(
        formatter_class=argparse.ArgumentDefaultsHelpFormatter)

    parser.add_argument(
        "-k", "--count", default=10, type=positive_int, help="the number of nearest neighbors to search for"
    )
    parser.add_argument(
        "-bs", "--batch-size", default=10000, type=positive_int, help="number of query vectors to use in each query trial"
    )
    parser.add_argument(
        "--configuration",
        help="path to configuration file for a dataset",
    )
    parser.add_argument(
        "--dataset",
        help="dataset whose configuration file will be used",
    )
    parser.add_argument(
        "--dataset-path",
        help="path to dataset folder",
        default=os.path.join(os.getenv("RAFT_HOME"),
                             "bench", "ann", "data")
    )
    parser.add_argument(
        "--build",
        action="store_true"
    )
    parser.add_argument(
        "--search",
        action="store_true"
    )
    parser.add_argument("--algorithms",
                        help="run only comma separated list of named \
                              algorithms",
                        default=None)
    parser.add_argument("--indices",
                        help="run only comma separated list of named indices. \
                              parameter `algorithms` is ignored",
                        default=None)
    parser.add_argument("-f", "--force",
                        help="re-run algorithms even if their results \
                              already exist",
                        action="store_true")
    parser.add_argument("--batch-size",
                        help="batch size for querying",
                        default=1)
    parser.add_argument("--k",
                        help="k neighbors",
                        default=10)

    args = parser.parse_args()

    # If both build and search are not provided,
    # run both
    if not args.build and not args.search:
        build = True
        search = True
    else:
        build = args.build
        search = args.search

    k = args.count
    batch_size = args.batch_size

    # Read configuration file associated to dataset
    if args.configuration:
        conf_filepath = args.configuration
    elif args.dataset:
        conf_filepath = \
            os.path.join(scripts_path, "conf", f"{args.dataset}.json")
    else:
        raise ValueError("One of parameters `configuration` or \
                         `dataset` need to be provided")
    conf_filename = conf_filepath.split("/")[-1]
    conf_filedir = "/".join(conf_filepath.split("/")[:-1])
<<<<<<< HEAD
    dataset = conf_filename.replace(".json", "")
    dataset_path = os.path.join(args.dataset_path, dataset)
=======
    dataset_name = conf_filename.replace(".json", "")
    dataset_path = os.path.realpath(os.path.join(args.dataset_path, dataset_name))
>>>>>>> 1daf2bfd
    if not os.path.exists(conf_filepath):
        raise FileNotFoundError(conf_filename)
    if not os.path.exists(dataset_path):
        raise FileNotFoundError(dataset_path)

    with open(conf_filepath, "r") as f:
        conf_file = json.load(f)

<<<<<<< HEAD
    # # Replace base, query, gr to dataset-path
    # conf_file["dataset"]["base_file"] = os.path.join(dataset_path, "base.fbin")
    # conf_file["dataset"]["query_file"] = os.path.join(dataset_path, "query.fbin")
    # conf_file["dataset"]["groundtruth_neighbors_file"] = \
    #     os.path.join(dataset_path, "groundtruth.neighbors.ibin")
    # # Ensure base and query files exist for dataset
    # if not os.path.exists(conf_file["dataset"]["base_file"]):
    #     raise FileNotFoundError(conf_file["dataset"]["base_file"])
    # if not os.path.exists(conf_file["dataset"]["query_file"]):
    #     raise FileNotFoundError(conf_file["dataset"]["query_file"])
    # if not os.path.exists(conf_file["dataset"]["groundtruth_neighbors_file"]):
    #     raise FileNotFoundError(conf_file["dataset"]["groundtruth_neighbors_file"])

    # executables_to_run = dict()
    indices_to_run = []
=======
    # Replace base, query to dataset-path
    conf_file["dataset"]["base_file"] = os.path.join(dataset_path, "base.fbin")
    conf_file["dataset"]["query_file"] = os.path.join(dataset_path, "query.fbin")
    conf_file["dataset"]["groundtruth_neighbors_file"] = os.path.join(dataset_path, "groundtruth.neighbors.ibin")
    # Ensure base and query files exist for dataset
    if not os.path.exists(conf_file["dataset"]["base_file"]):
        raise FileNotFoundError(conf_file["dataset"]["base_file"])
    if not os.path.exists(conf_file["dataset"]["query_file"]):
        raise FileNotFoundError(conf_file["dataset"]["query_file"])

    executables_to_run = dict()
>>>>>>> 1daf2bfd
    # At least one named index should exist in config file
    if args.indices:
        indices = set(args.indices.split(","))
        # algo associated with index should still be present in algos.yaml
        # and enabled
        for pos, index in enumerate(conf_file["index"]):
            curr_algo = index["algo"]
            if index["name"] in indices and \
                    validate_algorithm(algos_conf, curr_algo):
                # executable_path = find_executable(algos_conf, curr_algo)
                # if executable_path not in executables_to_run:
                #     executables_to_run[executable_path] = {"index": []}
                # executables_to_run[executable_path]["index"].append(index)
                indices_to_run.append(pos)

    # switch to named algorithms if indices parameter is not supplied
    elif args.algorithms:
        algorithms = set(args.algorithms.split(","))
        # pick out algorithms from conf file that exist
        # and are enabled in algos.yaml
        for pos, index in enumerate(conf_file["index"]):
            curr_algo = index["algo"]
            if curr_algo in algorithms and \
                    validate_algorithm(algos_conf, curr_algo):
                # executable_path = find_executable(algos_conf, curr_algo)
                # if executable_path not in executables_to_run:
                #     executables_to_run[executable_path] = {"index": []}
                # executables_to_run[executable_path]["index"].append(index)
                indices_to_run.append(pos)

    # default, try to run all available algorithms
    else:
        for pos, index in enumerate(conf_file["index"]):
            curr_algo = index["algo"]
            if validate_algorithm(algos_conf, curr_algo):
<<<<<<< HEAD
                # executable_path = find_executable(algos_conf, curr_algo)
                # if executable_path not in executables_to_run:
                #     executables_to_run[executable_path] = {"index": []}
                # executables_to_run[executable_path]["index"].append(index)
                indices_to_run.append(pos)

    # filter available indices
    if len(indices_to_run) == 0:
        raise ValueError("No indices found to run")
    conf_file["index"] = [conf_file["index"][i] for i in indices_to_run]

    # Replace index build to dataset path
    for pos, index in enumerate(conf_file["index"]):
        index["file"] = os.path.join(dataset_path, "index", index["name"])
        conf_file["index"][pos] = index

    print(conf_file)

    run_build_and_search(conf_filename, conf_file, dataset_path,
                         args.force, conf_filedir, build, search)
=======
                executable_path = find_executable(algos_conf, curr_algo)
                if executable_path not in executables_to_run:
                    executables_to_run[executable_path] = {"index": []}
                executables_to_run[executable_path]["index"].append(index)

    # Replace build, search to dataset path
    for executable_path in executables_to_run:
        for pos, index in enumerate(executables_to_run[executable_path]["index"]):
            index["file"] = os.path.join(dataset_path, "index", index["name"])
            index["search_result_file"] = \
                os.path.join(dataset_path, "result", index["name"])
            executables_to_run[executable_path]["index"][pos] = index

    run_build_and_search(conf_filename, conf_file, executables_to_run,
                         args.force, conf_filedir, build, search, k, batch_size)
>>>>>>> 1daf2bfd


if __name__ == "__main__":
    main()<|MERGE_RESOLUTION|>--- conflicted
+++ resolved
@@ -35,92 +35,64 @@
     return algo in algos_conf_keys and not algos_conf[algo]["disabled"]
 
 
-def find_executable():
-    executable = "ANN_BENCH"
+def find_executable(algos_conf, algo):
+    executable = algos_conf[algo]["executable"]
     conda_path = os.path.join(os.getenv("CONDA_PREFIX"), "bin", "ann",
                               executable)
     build_path = os.path.join(os.getenv("RAFT_HOME"), "cpp", "build", executable)
     if os.path.exists(conda_path):
-        return conda_path
+        return (executable, conda_path)
     elif os.path.exists(build_path):
-        return build_path
+        return (executable, build_path)
     else:
         raise FileNotFoundError(executable)
 
 
-<<<<<<< HEAD
-def run_build_and_search(conf_filename, conf_file, dataset_path,
-                         force, conf_filedir, build, search):
-    ann_executable_path = find_executable()
-
-    # Need to write temporary configuration
-    temp_conf_filename = f"temporary_{conf_filename}"
-    temp_conf_filepath = os.path.join(conf_filedir, temp_conf_filename)
-    with open(temp_conf_filepath, "w") as f:
-        json.dump(conf_file, f)
-
-    data_prefix = "/".join(dataset_path.split("/")[:-1])
-    if build:
-        cmd = [ann_executable_path, "--build", "--data_prefix="+data_prefix]
-        if force:
-            cmd = cmd + ["--overwrite"]
-        cmd = cmd + [temp_conf_filepath]
-        print(cmd)
-        p = subprocess.Popen(cmd)
-        p.wait()
-
-    if search:
-        cmd = [ann_executable_path, "--search", "--benchmark_out_format=csv",
-               "--benchmark_out=" + os.path.join(dataset_path, "result.csv"),
-               "--data_prefix=" + data_prefix]
-        if force:
-            cmd = cmd + ["--overwrite"]
-        cmd = cmd + [temp_conf_filepath]
-        p = subprocess.Popen(cmd)
-        p.wait()
-
-    os.remove(temp_conf_filepath)
-=======
-def run_build_and_search(conf_filename, conf_file, executables_to_run,
-                         force, conf_filedir, build, search, k, batch_size):
+def run_build_and_search(conf_file, conf_filename, conf_filedir,
+                         executables_to_run, dataset_path, force,
+                         build, search, k, batch_size):
     for executable, ann_executable_path in executables_to_run.keys():
         # Need to write temporary configuration
-        temp_conf_filename = f"temporary_executable_{conf_filename}"
+        temp_conf_filename = f"temporary_{conf_filename}"
         temp_conf_filepath = os.path.join(conf_filedir, temp_conf_filename)
         with open(temp_conf_filepath, "w") as f:
             temp_conf = dict()
             temp_conf["dataset"] = conf_file["dataset"]
             temp_conf["search_basic_param"] = conf_file["search_basic_param"]
-            temp_conf["index"] = executables_to_run[(executable,
+            temp_conf["index"] = executables_to_run[(executable, 
                                                      ann_executable_path)]["index"]
             json.dump(temp_conf, f)
 
         if build:
+            cmd = [ann_executable_path,
+                   "--build",
+                   "--data_prefix="+dataset_path]
             if force:
-                p = subprocess.Popen([ann_executable_path, "--build", "--overwrite",
-                                    temp_conf_filepath])
-                p.wait()
-            else:
-                p = subprocess.Popen([ann_executable_path, "--build",
-                                    temp_conf_filepath])
-                p.wait()
+                cmd = cmd + ["--overwrite"]
+            cmd = cmd + [temp_conf_filepath]
+            print(cmd)
+            p = subprocess.Popen(cmd)
+            p.wait()
 
         if search:
-            legacy_result_folder = "result/" + temp_conf["dataset"]["name"]
-            os.makedirs(legacy_result_folder, exist_ok=True)
-            p = subprocess.Popen([
-                ann_executable_path,
-                "--search",
-                "--benchmark_counters_tabular",
-                "--benchmark_out_format=json",
-                "--override_kv=k:%s" % k,
-                "--override_kv=n_queries:%s" % batch_size,
-                f"--benchmark_out={legacy_result_folder}/{executable}.json",
-                temp_conf_filepath])
+            # legacy_result_folder = "result/" + conf_file["dataset"]["name"]
+            # os.makedirs(legacy_result_folder, exist_ok=True)
+            cmd = [ann_executable_path,
+                   "--search",
+                   "--data_prefix="+dataset_path,
+                   "--benchmark_counters_tabular",
+                   "--benchmark_out_format=json",
+                   "--override_kv=k:%s" % k,
+                   "--override_kv=n_queries:%s" % batch_size,
+                   "--benchmark_out_format=csv",
+                   f"--benchmark_out={os.path.join(dataset_path, 'result.csv')}"]
+            if force:
+                cmd = cmd + ["--overwrite"]
+            print(cmd)
+            p = subprocess.Popen(cmd)
             p.wait()
 
         os.remove(temp_conf_filepath)
->>>>>>> 1daf2bfd
 
 
 def main():
@@ -172,12 +144,6 @@
                         help="re-run algorithms even if their results \
                               already exist",
                         action="store_true")
-    parser.add_argument("--batch-size",
-                        help="batch size for querying",
-                        default=1)
-    parser.add_argument("--k",
-                        help="k neighbors",
-                        default=10)
 
     args = parser.parse_args()
 
@@ -204,13 +170,8 @@
                          `dataset` need to be provided")
     conf_filename = conf_filepath.split("/")[-1]
     conf_filedir = "/".join(conf_filepath.split("/")[:-1])
-<<<<<<< HEAD
-    dataset = conf_filename.replace(".json", "")
-    dataset_path = os.path.join(args.dataset_path, dataset)
-=======
     dataset_name = conf_filename.replace(".json", "")
     dataset_path = os.path.realpath(os.path.join(args.dataset_path, dataset_name))
->>>>>>> 1daf2bfd
     if not os.path.exists(conf_filepath):
         raise FileNotFoundError(conf_filename)
     if not os.path.exists(dataset_path):
@@ -219,108 +180,51 @@
     with open(conf_filepath, "r") as f:
         conf_file = json.load(f)
 
-<<<<<<< HEAD
-    # # Replace base, query, gr to dataset-path
-    # conf_file["dataset"]["base_file"] = os.path.join(dataset_path, "base.fbin")
-    # conf_file["dataset"]["query_file"] = os.path.join(dataset_path, "query.fbin")
-    # conf_file["dataset"]["groundtruth_neighbors_file"] = \
-    #     os.path.join(dataset_path, "groundtruth.neighbors.ibin")
-    # # Ensure base and query files exist for dataset
-    # if not os.path.exists(conf_file["dataset"]["base_file"]):
-    #     raise FileNotFoundError(conf_file["dataset"]["base_file"])
-    # if not os.path.exists(conf_file["dataset"]["query_file"]):
-    #     raise FileNotFoundError(conf_file["dataset"]["query_file"])
-    # if not os.path.exists(conf_file["dataset"]["groundtruth_neighbors_file"]):
-    #     raise FileNotFoundError(conf_file["dataset"]["groundtruth_neighbors_file"])
-
-    # executables_to_run = dict()
-    indices_to_run = []
-=======
-    # Replace base, query to dataset-path
-    conf_file["dataset"]["base_file"] = os.path.join(dataset_path, "base.fbin")
-    conf_file["dataset"]["query_file"] = os.path.join(dataset_path, "query.fbin")
-    conf_file["dataset"]["groundtruth_neighbors_file"] = os.path.join(dataset_path, "groundtruth.neighbors.ibin")
-    # Ensure base and query files exist for dataset
-    if not os.path.exists(conf_file["dataset"]["base_file"]):
-        raise FileNotFoundError(conf_file["dataset"]["base_file"])
-    if not os.path.exists(conf_file["dataset"]["query_file"]):
-        raise FileNotFoundError(conf_file["dataset"]["query_file"])
-
     executables_to_run = dict()
->>>>>>> 1daf2bfd
     # At least one named index should exist in config file
     if args.indices:
         indices = set(args.indices.split(","))
         # algo associated with index should still be present in algos.yaml
         # and enabled
-        for pos, index in enumerate(conf_file["index"]):
+        for index in conf_file["index"]:
             curr_algo = index["algo"]
             if index["name"] in indices and \
                     validate_algorithm(algos_conf, curr_algo):
-                # executable_path = find_executable(algos_conf, curr_algo)
-                # if executable_path not in executables_to_run:
-                #     executables_to_run[executable_path] = {"index": []}
-                # executables_to_run[executable_path]["index"].append(index)
-                indices_to_run.append(pos)
+                executable_path = find_executable(algos_conf, curr_algo)
+                if executable_path not in executables_to_run:
+                    executables_to_run[executable_path] = {"index": []}
+                executables_to_run[executable_path]["index"].append(index)
 
     # switch to named algorithms if indices parameter is not supplied
     elif args.algorithms:
         algorithms = set(args.algorithms.split(","))
         # pick out algorithms from conf file that exist
         # and are enabled in algos.yaml
-        for pos, index in enumerate(conf_file["index"]):
+        for index in conf_file["index"]:
             curr_algo = index["algo"]
             if curr_algo in algorithms and \
                     validate_algorithm(algos_conf, curr_algo):
-                # executable_path = find_executable(algos_conf, curr_algo)
-                # if executable_path not in executables_to_run:
-                #     executables_to_run[executable_path] = {"index": []}
-                # executables_to_run[executable_path]["index"].append(index)
-                indices_to_run.append(pos)
-
-    # default, try to run all available algorithms
-    else:
-        for pos, index in enumerate(conf_file["index"]):
-            curr_algo = index["algo"]
-            if validate_algorithm(algos_conf, curr_algo):
-<<<<<<< HEAD
-                # executable_path = find_executable(algos_conf, curr_algo)
-                # if executable_path not in executables_to_run:
-                #     executables_to_run[executable_path] = {"index": []}
-                # executables_to_run[executable_path]["index"].append(index)
-                indices_to_run.append(pos)
-
-    # filter available indices
-    if len(indices_to_run) == 0:
-        raise ValueError("No indices found to run")
-    conf_file["index"] = [conf_file["index"][i] for i in indices_to_run]
-
-    # Replace index build to dataset path
-    for pos, index in enumerate(conf_file["index"]):
-        index["file"] = os.path.join(dataset_path, "index", index["name"])
-        conf_file["index"][pos] = index
-
-    print(conf_file)
-
-    run_build_and_search(conf_filename, conf_file, dataset_path,
-                         args.force, conf_filedir, build, search)
-=======
                 executable_path = find_executable(algos_conf, curr_algo)
                 if executable_path not in executables_to_run:
                     executables_to_run[executable_path] = {"index": []}
                 executables_to_run[executable_path]["index"].append(index)
 
-    # Replace build, search to dataset path
-    for executable_path in executables_to_run:
-        for pos, index in enumerate(executables_to_run[executable_path]["index"]):
-            index["file"] = os.path.join(dataset_path, "index", index["name"])
-            index["search_result_file"] = \
-                os.path.join(dataset_path, "result", index["name"])
-            executables_to_run[executable_path]["index"][pos] = index
-
-    run_build_and_search(conf_filename, conf_file, executables_to_run,
-                         args.force, conf_filedir, build, search, k, batch_size)
->>>>>>> 1daf2bfd
+    # default, try to run all available algorithms
+    else:
+        for index in conf_file["index"]:
+            curr_algo = index["algo"]
+            if validate_algorithm(algos_conf, curr_algo):
+                executable_path = find_executable(algos_conf, curr_algo)
+                if executable_path not in executables_to_run:
+                    executables_to_run[executable_path] = {"index": []}
+                executables_to_run[executable_path]["index"].append(index)
+
+    print(executables_to_run)
+
+    run_build_and_search(conf_file, conf_filename, conf_filedir, 
+                         executables_to_run, dataset_path,
+                         args.force, build, search,
+                         k, batch_size)
 
 
 if __name__ == "__main__":
