--- conflicted
+++ resolved
@@ -291,12 +291,7 @@
   )
 
   ConfigureTest(
-<<<<<<< HEAD
-    NAME UTILS_TEST PATH test/common/seive.cu test/cudart_utils.cpp test/device_atomics.cu
-    test/integer_utils.cpp test/pow2_utils.cu test/util/bitonic_sort.cu
-=======
-    NAME UTILS_TEST PATH test/core/seive.cu test/util/cudart_utils.cpp test/util/device_atomics.cu
-    test/util/integer_utils.cpp test/util/pow2_utils.cu
->>>>>>> d86610d1
+    NAME UTILS_TEST PATH test/core/seive.cu test/util/bitonic_sort.cu test/util/cudart_utils.cpp
+    test/util/device_atomics.cu test/util/integer_utils.cpp test/util/pow2_utils.cu
   )
 endif()