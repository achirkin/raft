/*
 * Copyright (c) 2022-2024, NVIDIA CORPORATION.
 *
 * Licensed under the Apache License, Version 2.0 (the "License");
 * you may not use this file except in compliance with the License.
 * You may obtain a copy of the License at
 *
 *     http://www.apache.org/licenses/LICENSE-2.0
 *
 * Unless required by applicable law or agreed to in writing, software
 * distributed under the License is distributed on an "AS IS" BASIS,
 * WITHOUT WARRANTIES OR CONDITIONS OF ANY KIND, either express or implied.
 * See the License for the specific language governing permissions and
 * limitations under the License.
 */
#ifndef __GEMM_H
#define __GEMM_H

#pragma once

#pragma message(__FILE__                                                    \
                  " is deprecated and will be removed in a future release." \
                  " Use raft/linalg/gemm.hpp instead.")

#include "detail/gemm.hpp"
<<<<<<< HEAD
=======
#include "gemm.hpp"  // Part of the API transferred to the non-deprecated file
>>>>>>> e272176e

#include <raft/core/device_mdarray.hpp>
#include <raft/core/device_mdspan.hpp>
#include <raft/core/host_mdarray.hpp>
#include <raft/core/host_mdspan.hpp>
#include <raft/core/resource/cuda_stream.hpp>
#include <raft/core/resources.hpp>
#include <raft/util/input_validation.hpp>

namespace raft::linalg {

/**
 * @brief the wrapper of cublas gemm function
 *  It computes the following equation: C = alpha .* opA(A) * opB(B) + beta .* C
 *
 * @tparam math_t the element type
 * @tparam DevicePointerMode whether pointers alpha, beta point to device memory
 * @param [in] handle raft handle
 * @param [in] trans_a cublas transpose op for A
 * @param [in] trans_b cublas transpose op for B
 * @param [in] m number of rows of C
 * @param [in] n number of columns of C
 * @param [in] k number of rows of opB(B) / number of columns of opA(A)
 * @param [in] alpha host or device scalar
 * @param [in] A such a matrix that the shape of column-major opA(A) is [m, k]
 * @param [in] lda leading dimension of A
 * @param [in] B such a matrix that the shape of column-major opA(B) is [k, n]
 * @param [in] ldb leading dimension of B
 * @param [in] beta host or device scalar
 * @param [inout] C column-major matrix of size [m, n]
 * @param [in] ldc leading dimension of C
 * @param [in] stream
 */
template <typename math_t, bool DevicePointerMode = false>
void gemm(raft::resources const& handle,
          const bool trans_a,
          const bool trans_b,
          const int m,
          const int n,
          const int k,
          const math_t* alpha,
          const math_t* A,
          const int lda,
          const math_t* B,
          const int ldb,
          const math_t* beta,
          math_t* C,
          const int ldc,
          cudaStream_t stream)
{
  return detail::legacy_gemm(
    handle, trans_a, trans_b, m, n, k, alpha, A, lda, B, ldb, beta, C, ldc, stream);
}

/**
 * @brief the wrapper of cublas gemm function
 *  It computes the following equation: D = alpha . opA(A) * opB(B) + beta . C
 * @tparam math_t the type of input/output matrices
 * @param handle raft handle
 * @param a input matrix
 * @param n_rows_a number of rows of A
 * @param n_cols_a number of columns of A
 * @param b input matrix
 * @param c output matrix
 * @param n_rows_c number of rows of C
 * @param n_cols_c number of columns of C
 * @param trans_a cublas transpose op for A
 * @param trans_b cublas transpose op for B
 * @param alpha scalar
 * @param beta scalar
 * @param stream cuda stream
 */
template <typename math_t>
void gemm(raft::resources const& handle,
          const math_t* a,
          int n_rows_a,
          int n_cols_a,
          const math_t* b,
          math_t* c,
          int n_rows_c,
          int n_cols_c,
          cublasOperation_t trans_a,
          cublasOperation_t trans_b,
          math_t alpha,
          math_t beta,
          cudaStream_t stream)
{
  detail::legacy_gemm(
    handle, a, n_rows_a, n_cols_a, b, c, n_rows_c, n_cols_c, trans_a, trans_b, alpha, beta, stream);
}

/**
 * @brief the wrapper of cublas gemm function
 *  It computes the following equation: D = alpha . opA(A) * opB(B) + beta . C
 * @tparam math_t the type of input/output matrices
 * @param handle raft handle
 * @param a input matrix
 * @param n_rows_a number of rows of A
 * @param n_cols_a number of columns of A
 * @param b input matrix
 * @param c output matrix
 * @param n_rows_c number of rows of C
 * @param n_cols_c number of columns of C
 * @param trans_a cublas transpose op for A
 * @param trans_b cublas transpose op for B
 * @param stream cuda stream
 */
template <typename math_t>
void gemm(raft::resources const& handle,
          const math_t* a,
          int n_rows_a,
          int n_cols_a,
          const math_t* b,
          math_t* c,
          int n_rows_c,
          int n_cols_c,
          cublasOperation_t trans_a,
          cublasOperation_t trans_b,
          cudaStream_t stream)
{
  detail::legacy_gemm(
    handle, a, n_rows_a, n_cols_a, b, c, n_rows_c, n_cols_c, trans_a, trans_b, stream);
}

/**
 * @brief A wrapper for CUBLS GEMM function designed for handling all possible
 * combinations of operand layouts.
 * It computes the following equation: Z = alpha . X * Y + beta . Z
 * @tparam T Data type of input/output matrices (float/double)
 * @param handle raft handle
 * @param z output matrix of size M rows x N columns
 * @param x input matrix of size M rows x K columns
 * @param y input matrix of size K rows x N columns
 * @param _M number of rows of X and Z
 * @param _N number of columns of Y and columns of Z
 * @param _K number of columns of X and rows of Y
 * @param isZColMajor Storage layout of Z. true = col major, false = row major
 * @param isXColMajor Storage layout of X. true = col major, false = row major
 * @param isYColMajor Storage layout of Y. true = col major, false = row major
 * @param stream cuda stream
 * @param alpha scalar
 * @param beta scalar
 */
template <typename T>
void gemm(raft::resources const& handle,
          T* z,
          T* x,
          T* y,
          int _M,
          int _N,
          int _K,
          bool isZColMajor,
          bool isXColMajor,
          bool isYColMajor,
          cudaStream_t stream,
          T alpha = T(1.0),
          T beta  = T(0.0))
{
  return detail::legacy_gemm<T, false>(
    handle, z, x, y, _M, _N, _K, isZColMajor, isXColMajor, isYColMajor, stream, &alpha, &beta);
}

<<<<<<< HEAD
/**
 * @defgroup gemm Matrix-Matrix Multiplication
 * @{
 */

/**
 * @brief GEMM function designed for handling all possible
 * combinations of operand layouts (raft::row_major or raft::col_major)
 * with scalars alpha and beta on the host or device
 * It computes the following equation: Z = alpha . X * Y + beta . Z
 * If alpha is not provided, it is assumed to be 1.0
 * If beta is not provided, it is assumed to be 0.0
 * @tparam ValueType Data type of input/output matrices (float/double)
 * @tparam IndexType Type of index
 * @tparam LayoutPolicyX layout of X
 * @tparam LayoutPolicyY layout of Y
 * @tparam LayoutPolicyZ layout of Z
 * @param[in] handle raft handle
 * @param[in] x input raft::device_matrix_view of size M rows x K columns
 * @param[in] y input raft::device_matrix_view of size K rows x N columns
 * @param[out] z output raft::device_matrix_view of size M rows x N columns
 * @param[in] alpha optional raft::host_scalar_view or raft::device_scalar_view, default 1.0
 * @param[in] beta optional raft::host_scalar_view or raft::device_scalar_view, default 0.0
 */
template <typename ValueType,
          typename IndexType,
          typename LayoutPolicyX,
          typename LayoutPolicyY,
          typename LayoutPolicyZ,
          typename ScalarIdxType  = std::uint32_t,
          typename ScalarViewType = raft::host_scalar_view<ValueType, ScalarIdxType>,
          typename                = std::enable_if_t<std::disjunction_v<
            std::is_same<ScalarViewType, raft::host_scalar_view<ValueType, ScalarIdxType>>,
            std::is_same<ScalarViewType, raft::device_scalar_view<ValueType, ScalarIdxType>>>>>
void gemm(raft::resources const& handle,
          raft::device_matrix_view<ValueType, IndexType, LayoutPolicyX> x,
          raft::device_matrix_view<ValueType, IndexType, LayoutPolicyY> y,
          raft::device_matrix_view<ValueType, IndexType, LayoutPolicyZ> z,
          std::optional<ScalarViewType> alpha = std::nullopt,
          std::optional<ScalarViewType> beta  = std::nullopt)
{
  RAFT_EXPECTS(raft::is_row_or_column_major(x), "X is not contiguous");
  RAFT_EXPECTS(raft::is_row_or_column_major(y), "Y is not contiguous");
  RAFT_EXPECTS(raft::is_row_or_column_major(z), "Z is not contiguous");

  RAFT_EXPECTS(x.extent(0) == z.extent(0), "Number of rows of X and Z should be equal");
  RAFT_EXPECTS(y.extent(1) == z.extent(1), "Number of columns of Y and Z should be equal");
  RAFT_EXPECTS(x.extent(1) == y.extent(0), "Number of columns of X and rows of Y should be equal");

  constexpr auto is_x_col_major =
    std::is_same_v<typename decltype(x)::layout_type, raft::col_major>;
  constexpr auto is_y_col_major =
    std::is_same_v<typename decltype(y)::layout_type, raft::col_major>;
  constexpr auto is_z_col_major =
    std::is_same_v<typename decltype(z)::layout_type, raft::col_major>;

  constexpr auto device_mode =
    std::is_same_v<ScalarViewType, raft::device_scalar_view<ValueType, ScalarIdxType>>;

  ValueType alpha_value = 1;
  ValueType beta_value  = 0;

  auto alpha_device = raft::make_device_scalar(handle, alpha_value);
  auto beta_device  = raft::make_device_scalar(handle, beta_value);

  auto alpha_host = raft::make_host_scalar(alpha_value);
  auto beta_host  = raft::make_host_scalar(beta_value);

  if constexpr (device_mode) {
    if (!alpha) { alpha = alpha_device.view(); }
    if (!beta) { beta = beta_device.view(); }
  } else {
    if (!alpha) { alpha = alpha_host.view(); }
    if (!beta) { beta = beta_host.view(); }
  }

  return detail::legacy_gemm<ValueType, device_mode>(handle,
                                                     z.data_handle(),
                                                     x.data_handle(),
                                                     y.data_handle(),
                                                     x.extent(0),
                                                     y.extent(1),
                                                     x.extent(1),
                                                     is_z_col_major,
                                                     is_x_col_major,
                                                     is_y_col_major,
                                                     resource::get_cuda_stream(handle),
                                                     alpha.value().data_handle(),
                                                     beta.value().data_handle());
}

/** @} */  // end of gemm

=======
>>>>>>> e272176e
}  // namespace raft::linalg

#endif<|MERGE_RESOLUTION|>--- conflicted
+++ resolved
@@ -23,10 +23,7 @@
                   " Use raft/linalg/gemm.hpp instead.")
 
 #include "detail/gemm.hpp"
-<<<<<<< HEAD
-=======
 #include "gemm.hpp"  // Part of the API transferred to the non-deprecated file
->>>>>>> e272176e
 
 #include <raft/core/device_mdarray.hpp>
 #include <raft/core/device_mdspan.hpp>
@@ -189,102 +186,6 @@
     handle, z, x, y, _M, _N, _K, isZColMajor, isXColMajor, isYColMajor, stream, &alpha, &beta);
 }
 
-<<<<<<< HEAD
-/**
- * @defgroup gemm Matrix-Matrix Multiplication
- * @{
- */
-
-/**
- * @brief GEMM function designed for handling all possible
- * combinations of operand layouts (raft::row_major or raft::col_major)
- * with scalars alpha and beta on the host or device
- * It computes the following equation: Z = alpha . X * Y + beta . Z
- * If alpha is not provided, it is assumed to be 1.0
- * If beta is not provided, it is assumed to be 0.0
- * @tparam ValueType Data type of input/output matrices (float/double)
- * @tparam IndexType Type of index
- * @tparam LayoutPolicyX layout of X
- * @tparam LayoutPolicyY layout of Y
- * @tparam LayoutPolicyZ layout of Z
- * @param[in] handle raft handle
- * @param[in] x input raft::device_matrix_view of size M rows x K columns
- * @param[in] y input raft::device_matrix_view of size K rows x N columns
- * @param[out] z output raft::device_matrix_view of size M rows x N columns
- * @param[in] alpha optional raft::host_scalar_view or raft::device_scalar_view, default 1.0
- * @param[in] beta optional raft::host_scalar_view or raft::device_scalar_view, default 0.0
- */
-template <typename ValueType,
-          typename IndexType,
-          typename LayoutPolicyX,
-          typename LayoutPolicyY,
-          typename LayoutPolicyZ,
-          typename ScalarIdxType  = std::uint32_t,
-          typename ScalarViewType = raft::host_scalar_view<ValueType, ScalarIdxType>,
-          typename                = std::enable_if_t<std::disjunction_v<
-            std::is_same<ScalarViewType, raft::host_scalar_view<ValueType, ScalarIdxType>>,
-            std::is_same<ScalarViewType, raft::device_scalar_view<ValueType, ScalarIdxType>>>>>
-void gemm(raft::resources const& handle,
-          raft::device_matrix_view<ValueType, IndexType, LayoutPolicyX> x,
-          raft::device_matrix_view<ValueType, IndexType, LayoutPolicyY> y,
-          raft::device_matrix_view<ValueType, IndexType, LayoutPolicyZ> z,
-          std::optional<ScalarViewType> alpha = std::nullopt,
-          std::optional<ScalarViewType> beta  = std::nullopt)
-{
-  RAFT_EXPECTS(raft::is_row_or_column_major(x), "X is not contiguous");
-  RAFT_EXPECTS(raft::is_row_or_column_major(y), "Y is not contiguous");
-  RAFT_EXPECTS(raft::is_row_or_column_major(z), "Z is not contiguous");
-
-  RAFT_EXPECTS(x.extent(0) == z.extent(0), "Number of rows of X and Z should be equal");
-  RAFT_EXPECTS(y.extent(1) == z.extent(1), "Number of columns of Y and Z should be equal");
-  RAFT_EXPECTS(x.extent(1) == y.extent(0), "Number of columns of X and rows of Y should be equal");
-
-  constexpr auto is_x_col_major =
-    std::is_same_v<typename decltype(x)::layout_type, raft::col_major>;
-  constexpr auto is_y_col_major =
-    std::is_same_v<typename decltype(y)::layout_type, raft::col_major>;
-  constexpr auto is_z_col_major =
-    std::is_same_v<typename decltype(z)::layout_type, raft::col_major>;
-
-  constexpr auto device_mode =
-    std::is_same_v<ScalarViewType, raft::device_scalar_view<ValueType, ScalarIdxType>>;
-
-  ValueType alpha_value = 1;
-  ValueType beta_value  = 0;
-
-  auto alpha_device = raft::make_device_scalar(handle, alpha_value);
-  auto beta_device  = raft::make_device_scalar(handle, beta_value);
-
-  auto alpha_host = raft::make_host_scalar(alpha_value);
-  auto beta_host  = raft::make_host_scalar(beta_value);
-
-  if constexpr (device_mode) {
-    if (!alpha) { alpha = alpha_device.view(); }
-    if (!beta) { beta = beta_device.view(); }
-  } else {
-    if (!alpha) { alpha = alpha_host.view(); }
-    if (!beta) { beta = beta_host.view(); }
-  }
-
-  return detail::legacy_gemm<ValueType, device_mode>(handle,
-                                                     z.data_handle(),
-                                                     x.data_handle(),
-                                                     y.data_handle(),
-                                                     x.extent(0),
-                                                     y.extent(1),
-                                                     x.extent(1),
-                                                     is_z_col_major,
-                                                     is_x_col_major,
-                                                     is_y_col_major,
-                                                     resource::get_cuda_stream(handle),
-                                                     alpha.value().data_handle(),
-                                                     beta.value().data_handle());
-}
-
-/** @} */  // end of gemm
-
-=======
->>>>>>> e272176e
 }  // namespace raft::linalg
 
 #endif