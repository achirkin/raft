--- conflicted
+++ resolved
@@ -23,6 +23,7 @@
 #include <raft/neighbors/ivf_pq_types.hpp>
 
 #include <raft/core/device_mdspan.hpp>
+#include <raft/core/device_resources.hpp>  // TODO: remove when possible
 #include <raft/core/resources.hpp>
 
 #include <rmm/cuda_stream_view.hpp>
@@ -186,7 +187,6 @@
                  k,
                  neighbors.data_handle(),
                  distances.data_handle(),
-                 resource::get_workspace_resource(handle),
                  sample_filter);
 }
 
@@ -226,18 +226,10 @@
   search_with_filtering(handle,
                         params,
                         idx,
-<<<<<<< HEAD
-                        queries.data_handle(),
-                        static_cast<std::uint32_t>(queries.extent(0)),
-                        k,
-                        neighbors.data_handle(),
-                        distances.data_handle());
-=======
                         queries,
                         neighbors,
                         distances,
                         raft::neighbors::filtering::none_ivf_sample_filter());
->>>>>>> 1034a41e
 }
 
 /** @} */  // end group ivf_pq
@@ -466,16 +458,13 @@
             float* distances,
             rmm::mr::device_memory_resource* mr = nullptr)
 {
-<<<<<<< HEAD
   if (mr != nullptr) {
+    // TODO: replace in with a method that would allow to clone raft::resources
     const device_resources res_local(handle, mr);
     return detail::search(res_local, params, idx, queries, n_queries, k, neighbors, distances);
   } else {
     return detail::search(handle, params, idx, queries, n_queries, k, neighbors, distances);
   }
-=======
-  detail::search(handle, params, idx, queries, n_queries, k, neighbors, distances, mr);
->>>>>>> 1034a41e
 }
 
 }  // namespace raft::neighbors::ivf_pq