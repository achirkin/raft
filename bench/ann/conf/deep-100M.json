--- conflicted
+++ resolved
@@ -183,9 +183,9 @@
       ]
     },
     {
-<<<<<<< HEAD
       "name": "raft_ivf_flat.nlist100K",
       "algo": "raft_ivf_flat",
+      "dataset_memtype":"host",
       "build_param": {"nlist": 100000, "niter": 25, "ratio": 5},
       "file": "deep-100M/raft_ivf_flat/nlist100K",
       "search_params": [
@@ -202,6 +202,7 @@
     {
       "name": "raft_cagra.dim32",
       "algo": "raft_cagra",
+      "dataset_memtype":"host",
       "build_param": {"index_dim": 32, "intermediate_graph_degree": 48},
       "file": "deep-100M/raft_cagra/dim32",
       "search_params": [
@@ -218,59 +219,11 @@
         {"itopk": 384, "search_width": 8, "max_iterations": 48, "algo": "single_cta"},
         {"itopk": 512, "search_width": 8, "max_iterations": 64, "algo": "single_cta"}
       ]
-=======
-      "name" : "raft_ivf_flat.nlist10K",
-      "algo" : "raft_ivf_flat",
-      "dataset_memtype": "host",
-      "build_param": {
-        "nlist" : 10000,
-        "niter" : 25,
-        "ratio" : 5
-      },
-      "file" : "index/deep-100M/raft_ivf_flat/nlist10K",
-      "search_params" : [
-        {"nprobe":5},
-        {"nprobe":10},
-        {"nprobe":20},
-        {"nprobe":30},
-        {"nprobe":40},
-        {"nprobe":50},
-        {"nprobe":100},
-        {"nprobe":200},
-        {"nprobe":500},
-        {"nprobe":1000}
-      ],
-      "search_result_file" : "result/deep-100M/raft_ivf_flat/nlist10K"
-    },
-    {
-      "name" : "raft_ivf_flat.nlist100K",
-      "algo" : "raft_ivf_flat",
-      "dataset_memtype": "host",
-      "build_param": {
-        "nlist" : 100000,
-        "niter" : 25,
-        "ratio" : 5
-      },
-      "file" : "index/deep-100M/raft_ivf_flat/nlist100K",
-      "search_params" : [
-        {"nprobe":5},
-        {"nprobe":10},
-        {"nprobe":20},
-        {"nprobe":30},
-        {"nprobe":40},
-        {"nprobe":50},
-        {"nprobe":100},
-        {"nprobe":200},
-        {"nprobe":500},
-        {"nprobe":1000}
-      ],
-      "search_result_file" : "result/deep-100M/raft_ivf_flat/nlist100K"
->>>>>>> 08a1fad9
-    },
-    {
-<<<<<<< HEAD
+    },
+    {
       "name": "raft_cagra.dim32.multi_cta",
       "algo": "raft_cagra",
+      "dataset_memtype":"host",
       "build_param": {"index_dim": 32, "intermediate_graph_degree": 48},
       "file": "deep-100M/raft_cagra/dim32",
       "search_params": [
@@ -290,6 +243,7 @@
     {
       "name": "raft_cagra.dim32.multi_kernel",
       "algo": "raft_cagra",
+      "dataset_memtype":"host",
       "build_param": {"index_dim": 32, "intermediate_graph_degree": 48},
       "file": "deep-100M/raft_cagra/dim32",
       "search_params": [
@@ -310,6 +264,7 @@
     {
       "name": "raft_cagra.dim64",
       "algo": "raft_cagra",
+      "dataset_memtype":"host",
       "build_param": {"index_dim": 64},
       "file": "deep-100M/raft_cagra/dim64",
       "search_params": [
@@ -326,616 +281,6 @@
         {"itopk": 384, "search_width": 8, "max_iterations": 48},
         {"itopk": 512, "search_width": 8, "max_iterations": 64}
       ]
-=======
-      "name" : "raft_ivf_pq.nlist10K",
-      "algo" : "raft_ivf_pq",
-      "dataset_memtype": "host",
-      "build_param": {
-        "nlist" : 10000,
-        "niter" : 25,
-        "ratio" : 5
-      },
-      "file" : "index/deep-100M/raft_ivf_pq/nlist10K",
-      "search_params" : [
-        {"nprobe":3},
-        {"nprobe":10},
-        {"nprobe":20},
-        {"nprobe":30},
-        {"nprobe":40},
-        {"nprobe":50},
-        {"nprobe":100},
-        {"nprobe":200},
-        {"nprobe":500},
-        {"nprobe":1000}
-      ],
-      "search_result_file" : "result/deep-100M/raft_ivf_pq/nlist10K"
-    },
-    {
-      "name" : "raft_ivf_pq.nlist10Kdim64",
-      "algo" : "raft_ivf_pq",
-      "dataset_memtype": "host",
-      "build_param": {
-        "nlist" : 10000,
-        "niter" : 25,
-        "ratio" : 5,
-        "pq_dim": 64
-      },
-      "file" : "index/deep-100M/raft_ivf_pq/nlist10Kdim64",
-      "search_params" : [
-        {"nprobe":5},
-        {"nprobe":10},
-        {"nprobe":20},
-        {"nprobe":30},
-        {"nprobe":40},
-        {"nprobe":50},
-        {"nprobe":100},
-        {"nprobe":200},
-        {"nprobe":500},
-        {"nprobe":1000}
-      ],
-      "search_result_file" : "result/deep-100M/raft_ivf_pq/nlist10Kdim64"
-    },
-    {
-      "name" : "raft_ivf_pq.nlist10Kdim32",
-      "algo" : "raft_ivf_pq",
-      "dataset_memtype": "host",
-      "build_param": {
-        "nlist" : 10000,
-        "niter" : 25,
-        "ratio" : 5,
-        "pq_dim": 32
-      },
-      "file" : "index/deep-100M/raft_ivf_pq/nlist10Kdim32",
-      "search_params" : [
-        {"nprobe":5},
-        {"nprobe":10},
-        {"nprobe":20},
-        {"nprobe":30},
-        {"nprobe":40},
-        {"nprobe":50},
-        {"nprobe":100},
-        {"nprobe":200},
-        {"nprobe":500},
-        {"nprobe":1000}
-      ],
-      "search_result_file" : "result/deep-100M/raft_ivf_pq/nlist10Kdim32"
-    },
-    {
-      "name" : "raft_ivf_pq.nlist100K",
-      "algo" : "raft_ivf_pq",
-      "dataset_memtype": "host",
-      "build_param": {
-        "nlist" : 100000,
-        "niter" : 25,
-        "ratio" : 5
-      },
-      "file" : "index/deep-100M/raft_ivf_pq/nlist100K",
-      "search_params" : [
-        {"nprobe":5},
-        {"nprobe":10},
-        {"nprobe":20},
-        {"nprobe":30},
-        {"nprobe":40},
-        {"nprobe":50},
-        {"nprobe":100},
-        {"nprobe":200},
-        {"nprobe":500},
-        {"nprobe":1000}
-      ],
-      "search_result_file" : "result/deep-100M/raft_ivf_pq/nlist100K"
-    },
-    {
-      "name" : "raft_ivf_pq.nlist100Kdim64",
-      "algo" : "raft_ivf_pq",
-      "dataset_memtype": "host",
-      "build_param": {
-        "nlist" : 100000,
-        "niter" : 25,
-        "ratio" : 5,
-        "pq_dim": 64
-      },
-      "file" : "index/deep-100M/raft_ivf_pq/nlist100Kdim64",
-      "search_params" : [
-        {"nprobe":5},
-        {"nprobe":10},
-        {"nprobe":20},
-        {"nprobe":30},
-        {"nprobe":40},
-        {"nprobe":50},
-        {"nprobe":100},
-        {"nprobe":200},
-        {"nprobe":500},
-        {"nprobe":1000}
-      ],
-      "search_result_file" : "result/deep-100M/raft_ivf_pq/nlist100Kdim64"
-    },
-    {
-      "name" : "raft_ivf_pq.nlist100Kdim32",
-      "algo" : "raft_ivf_pq",
-      "dataset_memtype": "host",
-      "build_param": {
-        "nlist" : 100000,
-        "niter" : 25,
-        "ratio" : 5,
-        "pq_dim": 32
-      },
-      "file" : "index/deep-100M/raft_ivf_pq/nlist100Kdim32",
-      "search_params" : [
-        {"nprobe":5},
-        {"nprobe":10},
-        {"nprobe":20},
-        {"nprobe":30},
-        {"nprobe":40},
-        {"nprobe":50},
-        {"nprobe":100},
-        {"nprobe":200},
-        {"nprobe":500},
-        {"nprobe":1000}
-      ],
-      "search_result_file" : "result/deep-100M/raft_ivf_pq/nlist100Kdim32"
-    },
-
-    {
-      "name" : "raft_cagra.dim32",
-      "algo" : "raft_cagra",
-      "dataset_memtype": "host",
-      "build_param": {
-        "index_dim": 32,
-        "intermediate_graph_degree": 48
-      },
-      "file": "index/deep-100M/raft_cagra/dim32",
-      "search_params" : [
-        {
-          "itopk": 32,
-          "search_width": 1,
-          "max_iterations": 0,
-          "algo": "single_cta"
-        },
-        {
-          "itopk": 32,
-          "search_width": 1,
-          "max_iterations": 32,
-          "algo": "single_cta"
-        },
-        {
-          "itopk": 64,
-          "search_width": 4,
-          "max_iterations": 16,
-          "algo": "single_cta"
-        },
-        {
-          "itopk": 64,
-          "search_width": 1,
-          "max_iterations": 64,
-          "algo": "single_cta"
-        },
-        {
-          "itopk": 96,
-          "search_width": 2,
-          "max_iterations": 48,
-          "algo": "single_cta"
-        },
-        {
-          "itopk": 128,
-          "search_width": 8,
-          "max_iterations": 16,
-          "algo": "single_cta"
-        },
-        {
-          "itopk": 128,
-          "search_width": 2,
-          "max_iterations": 64,
-          "algo": "single_cta"
-        },
-        {
-          "itopk": 192,
-          "search_width": 8,
-          "max_iterations": 24,
-          "algo": "single_cta"
-        },
-        {
-          "itopk": 192,
-          "search_width": 2,
-          "max_iterations": 96,
-          "algo": "single_cta"
-        },
-        {
-          "itopk": 256,
-          "search_width": 8,
-          "max_iterations": 32,
-          "algo": "single_cta"
-        },
-        {
-          "itopk": 384,
-          "search_width": 8,
-          "max_iterations": 48,
-          "algo": "single_cta"
-        },
-        {
-          "itopk": 512,
-          "search_width": 8,
-          "max_iterations": 64,
-          "algo": "single_cta"
-        },
-
-        {
-          "itopk": 32,
-          "search_width": 1,
-          "max_iterations": 0,
-          "algo": "multi_cta"
-        },
-        {
-          "itopk": 32,
-          "search_width": 1,
-          "max_iterations": 32,
-          "algo": "multi_cta"
-        },
-        {
-          "itopk": 64,
-          "search_width": 4,
-          "max_iterations": 16,
-          "algo": "multi_cta"
-        },
-        {
-          "itopk": 64,
-          "search_width": 1,
-          "max_iterations": 64,
-          "algo": "multi_cta"
-        },
-        {
-          "itopk": 96,
-          "search_width": 2,
-          "max_iterations": 48,
-          "algo": "multi_cta"
-        },
-        {
-          "itopk": 128,
-          "search_width": 8,
-          "max_iterations": 16,
-          "algo": "multi_cta"
-        },
-        {
-          "itopk": 128,
-          "search_width": 2,
-          "max_iterations": 64,
-          "algo": "multi_cta"
-        },
-        {
-          "itopk": 192,
-          "search_width": 8,
-          "max_iterations": 24,
-          "algo": "multi_cta"
-        },
-        {
-          "itopk": 192,
-          "search_width": 2,
-          "max_iterations": 96,
-          "algo": "multi_cta"
-        },
-        {
-          "itopk": 256,
-          "search_width": 8,
-          "max_iterations": 32,
-          "algo": "multi_cta"
-        },
-        {
-          "itopk": 384,
-          "search_width": 8,
-          "max_iterations": 48,
-          "algo": "multi_cta"
-        },
-        {
-          "itopk": 512,
-          "search_width": 8,
-          "max_iterations": 64,
-          "algo": "multi_cta"
-        },
-
-        {
-          "itopk": 32,
-          "search_width": 1,
-          "max_iterations": 0,
-          "algo": "multi_kernel"
-        },
-        {
-          "itopk": 32,
-          "search_width": 1,
-          "max_iterations": 32,
-          "algo": "multi_kernel"
-        },
-        {
-          "itopk": 64,
-          "search_width": 4,
-          "max_iterations": 16,
-          "algo": "multi_kernel"
-        },
-        {
-          "itopk": 64,
-          "search_width": 1,
-          "max_iterations": 64,
-          "algo": "multi_kernel"
-        },
-        {
-          "itopk": 96,
-          "search_width": 2,
-          "max_iterations": 48,
-          "algo": "multi_kernel"
-        },
-        {
-          "itopk": 128,
-          "search_width": 8,
-          "max_iterations": 16,
-          "algo": "multi_kernel"
-        },
-        {
-          "itopk": 128,
-          "search_width": 2,
-          "max_iterations": 64,
-          "algo": "multi_kernel"
-        },
-        {
-          "itopk": 192,
-          "search_width": 8,
-          "max_iterations": 24,
-          "algo": "multi_kernel"
-        },
-        {
-          "itopk": 192,
-          "search_width": 2,
-          "max_iterations": 96,
-          "algo": "multi_kernel"
-        },
-        {
-          "itopk": 256,
-          "search_width": 8,
-          "max_iterations": 32,
-          "algo": "multi_kernel"
-        },
-        {
-          "itopk": 384,
-          "search_width": 8,
-          "max_iterations": 48,
-          "algo": "multi_kernel"
-        },
-        {
-          "itopk": 512,
-          "search_width": 8,
-          "max_iterations": 64,
-          "algo": "multi_kernel"
-        }
-      ],
-      "search_result_file": "result/deep-100M/raft_cagra/dim32"
-    },
-    {
-      "name" : "raft_cagra.dim64",
-      "algo" : "raft_cagra",
-      "dataset_memtype": "host",
-      "build_param": {
-        "index_dim": 64
-      },
-      "file": "index/deep-100M/raft_cagra/dim64",
-      "search_params" : [
-        {
-          "itopk": 32,
-          "search_width": 1,
-          "max_iterations": 0,
-          "algo": "single_cta"
-        },
-        {
-          "itopk": 32,
-          "search_width": 1,
-          "max_iterations": 32,
-          "algo": "single_cta"
-        },
-        {
-          "itopk": 64,
-          "search_width": 4,
-          "max_iterations": 16,
-          "algo": "single_cta"
-        },
-        {
-          "itopk": 64,
-          "search_width": 1,
-          "max_iterations": 64,
-          "algo": "single_cta"
-        },
-        {
-          "itopk": 96,
-          "search_width": 2,
-          "max_iterations": 48,
-          "algo": "single_cta"
-        },
-        {
-          "itopk": 128,
-          "search_width": 8,
-          "max_iterations": 16,
-          "algo": "single_cta"
-        },
-        {
-          "itopk": 128,
-          "search_width": 2,
-          "max_iterations": 64,
-          "algo": "single_cta"
-        },
-        {
-          "itopk": 192,
-          "search_width": 8,
-          "max_iterations": 24,
-          "algo": "single_cta"
-        },
-        {
-          "itopk": 192,
-          "search_width": 2,
-          "max_iterations": 96,
-          "algo": "single_cta"
-        },
-        {
-          "itopk": 256,
-          "search_width": 8,
-          "max_iterations": 32,
-          "algo": "single_cta"
-        },
-        {
-          "itopk": 384,
-          "search_width": 8,
-          "max_iterations": 48,
-          "algo": "single_cta"
-        },
-        {
-          "itopk": 512,
-          "search_width": 8,
-          "max_iterations": 64,
-          "algo": "single_cta"
-        },
-
-        {
-          "itopk": 32,
-          "search_width": 1,
-          "max_iterations": 0,
-          "algo": "multi_cta"
-        },
-        {
-          "itopk": 32,
-          "search_width": 1,
-          "max_iterations": 32,
-          "algo": "multi_cta"
-        },
-        {
-          "itopk": 64,
-          "search_width": 4,
-          "max_iterations": 16,
-          "algo": "multi_cta"
-        },
-        {
-          "itopk": 64,
-          "search_width": 1,
-          "max_iterations": 64,
-          "algo": "multi_cta"
-        },
-        {
-          "itopk": 96,
-          "search_width": 2,
-          "max_iterations": 48,
-          "algo": "multi_cta"
-        },
-        {
-          "itopk": 128,
-          "search_width": 8,
-          "max_iterations": 16,
-          "algo": "multi_cta"
-        },
-        {
-          "itopk": 128,
-          "search_width": 2,
-          "max_iterations": 64,
-          "algo": "multi_cta"
-        },
-        {
-          "itopk": 192,
-          "search_width": 8,
-          "max_iterations": 24,
-          "algo": "multi_cta"
-        },
-        {
-          "itopk": 192,
-          "search_width": 2,
-          "max_iterations": 96,
-          "algo": "multi_cta"
-        },
-        {
-          "itopk": 256,
-          "search_width": 8,
-          "max_iterations": 32,
-          "algo": "multi_cta"
-        },
-        {
-          "itopk": 384,
-          "search_width": 8,
-          "max_iterations": 48,
-          "algo": "multi_cta"
-        },
-        {
-          "itopk": 512,
-          "search_width": 8,
-          "max_iterations": 64,
-          "algo": "multi_cta"
-        },
-
-        {
-          "itopk": 32,
-          "search_width": 1,
-          "max_iterations": 0,
-          "algo": "multi_kernel"
-        },
-        {
-          "itopk": 32,
-          "search_width": 1,
-          "max_iterations": 32,
-          "algo": "multi_kernel"
-        },
-        {
-          "itopk": 64,
-          "search_width": 4,
-          "max_iterations": 16,
-          "algo": "multi_kernel"
-        },
-        {
-          "itopk": 64,
-          "search_width": 1,
-          "max_iterations": 64,
-          "algo": "multi_kernel"
-        },
-        {
-          "itopk": 96,
-          "search_width": 2,
-          "max_iterations": 48,
-          "algo": "multi_kernel"
-        },
-        {
-          "itopk": 128,
-          "search_width": 8,
-          "max_iterations": 16,
-          "algo": "multi_kernel"
-        },
-        {
-          "itopk": 128,
-          "search_width": 2,
-          "max_iterations": 64,
-          "algo": "multi_kernel"
-        },
-        {
-          "itopk": 192,
-          "search_width": 8,
-          "max_iterations": 24,
-          "algo": "multi_kernel"
-        },
-        {
-          "itopk": 192,
-          "search_width": 2,
-          "max_iterations": 96,
-          "algo": "multi_kernel"
-        },
-        {
-          "itopk": 256,
-          "search_width": 8,
-          "max_iterations": 32,
-          "algo": "multi_kernel"
-        },
-        {
-          "itopk": 384,
-          "search_width": 8,
-          "max_iterations": 48,
-          "algo": "multi_kernel"
-        },
-        {
-          "itopk": 512,
-          "search_width": 8,
-          "max_iterations": 64,
-          "algo": "multi_kernel"
-        }
-      ],
-      "search_result_file": "result/deep-100M/raft_cagra/dim64"
->>>>>>> 08a1fad9
     }
   ]
 }