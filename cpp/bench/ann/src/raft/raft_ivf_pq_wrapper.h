/*
 * Copyright (c) 2023, NVIDIA CORPORATION.
 *
 * Licensed under the Apache License, Version 2.0 (the "License");
 * you may not use this file except in compliance with the License.
 * You may obtain a copy of the License at
 *
 *     http://www.apache.org/licenses/LICENSE-2.0
 *
 * Unless required by applicable law or agreed to in writing, software
 * distributed under the License is distributed on an "AS IS" BASIS,
 * WITHOUT WARRANTIES OR CONDITIONS OF ANY KIND, either express or implied.
 * See the License for the specific language governing permissions and
 * limitations under the License.
 */
#pragma once

#include <raft/core/device_mdarray.hpp>
#include <raft/core/device_mdspan.hpp>
#include <raft/core/device_resources.hpp>
#include <raft/core/host_mdarray.hpp>
#include <raft/core/host_mdspan.hpp>
#include <raft/core/logger.hpp>
#include <raft/core/resource/cuda_stream.hpp>
#include <raft/distance/distance_types.hpp>
#include <raft/linalg/unary_op.cuh>
#include <raft/neighbors/ivf_pq_types.hpp>
#include <raft/spatial/knn/detail/ann_utils.cuh>
#include <raft/util/cudart_utils.hpp>
#include <raft_runtime/neighbors/ivf_pq.hpp>
#include <raft_runtime/neighbors/refine.hpp>
#include <rmm/device_uvector.hpp>
#include <rmm/mr/device/device_memory_resource.hpp>
#include <rmm/mr/device/pool_memory_resource.hpp>
#include <type_traits>

#include "../common/ann_types.hpp"
#include "raft_ann_bench_utils.h"
#include <raft/util/cudart_utils.hpp>

namespace raft::bench::ann {

template <typename T, typename IdxT>
class RaftIvfPQ : public ANN<T> {
 public:
  using typename ANN<T>::AnnSearchParam;
  using ANN<T>::dim_;

  struct SearchParam : public AnnSearchParam {
    raft::neighbors::ivf_pq::search_params pq_param;
    float refine_ratio = 1.0f;
    auto needs_dataset() const -> bool override { return refine_ratio > 1.0f; }
  };

  using BuildParam = raft::neighbors::ivf_pq::index_params;

<<<<<<< HEAD
  RaftIvfPQ(Metric metric, int dim, const BuildParam& param, MemoryType dataset_memtype)
    : ANN<T>(metric, dim),
      index_params_(param),
      dimension_(dim),
      dataset_memtype_(dataset_memtype),
=======
  RaftIvfPQ(Metric metric, int dim, const BuildParam& param)
    : ANN<T>(metric, dim),
      index_params_(param),
      dimension_(dim),
>>>>>>> 04893c98
      mr_(rmm::mr::get_current_device_resource(), 1024 * 1024 * 1024ull)
  {
    rmm::mr::set_current_device_resource(&mr_);
    index_params_.metric = parse_metric_type(metric);
    RAFT_CUDA_TRY(cudaGetDevice(&device_));
  }

  ~RaftIvfPQ() noexcept { rmm::mr::set_current_device_resource(mr_.get_upstream()); }

  void build(const T* dataset, size_t nrow, cudaStream_t stream) final;

  void set_search_param(const AnnSearchParam& param) override;
  void set_search_dataset(const T* dataset, size_t nrow) override;

  // TODO: if the number of results is less than k, the remaining elements of 'neighbors'
  // will be filled with (size_t)-1
  void search(const T* queries,
              int batch_size,
              int k,
              size_t* neighbors,
              float* distances,
              cudaStream_t stream = 0) const override;

  // to enable dataset access from GPU memory
  AlgoProperty get_preference() const override
  {
    AlgoProperty property;
<<<<<<< HEAD
    property.dataset_memory_type = dataset_memtype_;
=======
    property.dataset_memory_type = MemoryType::Host;
>>>>>>> 04893c98
    property.query_memory_type   = MemoryType::Device;
    return property;
  }
  void save(const std::string& file) const override;
  void load(const std::string&) override;

 private:
  // `mr_` must go first to make sure it dies last
  rmm::mr::pool_memory_resource<rmm::mr::device_memory_resource> mr_;
  raft::device_resources handle_;
  BuildParam index_params_;
  raft::neighbors::ivf_pq::search_params search_params_;
  std::optional<raft::neighbors::ivf_pq::index<IdxT>> index_;
  int device_;
  int dimension_;
  float refine_ratio_ = 1.0;
  raft::device_matrix_view<const T, IdxT> dataset_;
  MemoryType dataset_memtype_;
};

template <typename T, typename IdxT>
void RaftIvfPQ<T, IdxT>::save(const std::string& file) const
{
  raft::runtime::neighbors::ivf_pq::serialize(handle_, file, *index_);
}

template <typename T, typename IdxT>
void RaftIvfPQ<T, IdxT>::load(const std::string& file)
{
  auto index_tmp = raft::neighbors::ivf_pq::index<IdxT>(handle_, index_params_, dimension_);
  raft::runtime::neighbors::ivf_pq::deserialize(handle_, file, &index_tmp);
  index_.emplace(std::move(index_tmp));
  return;
}

template <typename T, typename IdxT>
void RaftIvfPQ<T, IdxT>::build(const T* dataset, size_t nrow, cudaStream_t)
{
  auto dataset_v = raft::make_device_matrix_view<const T, IdxT>(dataset, IdxT(nrow), dim_);

  index_.emplace(raft::runtime::neighbors::ivf_pq::build(handle_, index_params_, dataset_v));
  return;
}

template <typename T, typename IdxT>
void RaftIvfPQ<T, IdxT>::set_search_param(const AnnSearchParam& param)
{
  auto search_param = dynamic_cast<const SearchParam&>(param);
  search_params_    = search_param.pq_param;
  refine_ratio_     = search_param.refine_ratio;
  assert(search_params_.n_probes <= index_params_.n_lists);
}

template <typename T, typename IdxT>
void RaftIvfPQ<T, IdxT>::set_search_dataset(const T* dataset, size_t nrow)
{
  dataset_ = raft::make_device_matrix_view<const T, IdxT>(dataset, nrow, index_->dim());
}

template <typename T, typename IdxT>
void RaftIvfPQ<T, IdxT>::search(const T* queries,
                                int batch_size,
                                int k,
                                size_t* neighbors,
                                float* distances,
                                cudaStream_t stream) const
{
  if (refine_ratio_ > 1.0f) {
    uint32_t k0 = static_cast<uint32_t>(refine_ratio_ * k);
    auto queries_v =
      raft::make_device_matrix_view<const T, IdxT>(queries, batch_size, index_->dim());
    auto distances_tmp = raft::make_device_matrix<float, IdxT>(handle_, batch_size, k0);
    auto candidates    = raft::make_device_matrix<IdxT, IdxT>(handle_, batch_size, k0);

    raft::runtime::neighbors::ivf_pq::search(
      handle_, search_params_, *index_, queries_v, candidates.view(), distances_tmp.view());

    if (raft::spatial::knn::detail::utils::check_pointer_residency(dataset_.data_handle()) ==
        raft::spatial::knn::detail::utils::pointer_residency::device_only) {
      auto queries_v =
        raft::make_device_matrix_view<const T, IdxT>(queries, batch_size, index_->dim());
      auto neighbors_v = raft::make_device_matrix_view<IdxT, IdxT>((IdxT*)neighbors, batch_size, k);
      auto distances_v = raft::make_device_matrix_view<float, IdxT>(distances, batch_size, k);

      raft::runtime::neighbors::refine(handle_,
                                       dataset_,
                                       queries_v,
                                       candidates.view(),
                                       neighbors_v,
                                       distances_v,
                                       index_->metric());
    } else {
      auto queries_host    = raft::make_host_matrix<T, IdxT>(batch_size, index_->dim());
      auto candidates_host = raft::make_host_matrix<IdxT, IdxT>(batch_size, k0);
      auto neighbors_host  = raft::make_host_matrix<IdxT, IdxT>(batch_size, k);
      auto distances_host  = raft::make_host_matrix<float, IdxT>(batch_size, k);

      raft::copy(queries_host.data_handle(),
                 queries,
                 queries_host.size(),
                 resource::get_cuda_stream(handle_));
      raft::copy(candidates_host.data_handle(),
                 candidates.data_handle(),
                 candidates_host.size(),
                 resource::get_cuda_stream(handle_));

      auto dataset_v = raft::make_host_matrix_view<const T, IdxT>(
        dataset_.data_handle(), batch_size, index_->dim());

      raft::runtime::neighbors::refine(handle_,
                                       dataset_v,
                                       queries_host.view(),
                                       candidates_host.view(),
                                       neighbors_host.view(),
                                       distances_host.view(),
                                       index_->metric());

      raft::copy(neighbors,
                 (size_t*)neighbors_host.data_handle(),
                 neighbors_host.size(),
                 resource::get_cuda_stream(handle_));
      raft::copy(distances,
                 distances_host.data_handle(),
                 distances_host.size(),
                 resource::get_cuda_stream(handle_));
    }
  } else {
    auto queries_v =
      raft::make_device_matrix_view<const T, IdxT>(queries, batch_size, index_->dim());
    auto neighbors_v = raft::make_device_matrix_view<IdxT, IdxT>((IdxT*)neighbors, batch_size, k);
    auto distances_v = raft::make_device_matrix_view<float, IdxT>(distances, batch_size, k);

    raft::runtime::neighbors::ivf_pq::search(
      handle_, search_params_, *index_, queries_v, neighbors_v, distances_v);
  }
  resource::sync_stream(handle_);
  return;
}
}  // namespace raft::bench::ann<|MERGE_RESOLUTION|>--- conflicted
+++ resolved
@@ -54,18 +54,10 @@
 
   using BuildParam = raft::neighbors::ivf_pq::index_params;
 
-<<<<<<< HEAD
-  RaftIvfPQ(Metric metric, int dim, const BuildParam& param, MemoryType dataset_memtype)
-    : ANN<T>(metric, dim),
-      index_params_(param),
-      dimension_(dim),
-      dataset_memtype_(dataset_memtype),
-=======
   RaftIvfPQ(Metric metric, int dim, const BuildParam& param)
     : ANN<T>(metric, dim),
       index_params_(param),
       dimension_(dim),
->>>>>>> 04893c98
       mr_(rmm::mr::get_current_device_resource(), 1024 * 1024 * 1024ull)
   {
     rmm::mr::set_current_device_resource(&mr_);
@@ -93,11 +85,7 @@
   AlgoProperty get_preference() const override
   {
     AlgoProperty property;
-<<<<<<< HEAD
-    property.dataset_memory_type = dataset_memtype_;
-=======
     property.dataset_memory_type = MemoryType::Host;
->>>>>>> 04893c98
     property.query_memory_type   = MemoryType::Device;
     return property;
   }
@@ -115,7 +103,6 @@
   int dimension_;
   float refine_ratio_ = 1.0;
   raft::device_matrix_view<const T, IdxT> dataset_;
-  MemoryType dataset_memtype_;
 };
 
 template <typename T, typename IdxT>
