/*
 * Copyright (c) 2022-2023, NVIDIA CORPORATION.
 *
 * Licensed under the Apache License, Version 2.0 (the "License");
 * you may not use this file except in compliance with the License.
 * You may obtain a copy of the License at
 *
 *     http://www.apache.org/licenses/LICENSE-2.0
 *
 * Unless required by applicable law or agreed to in writing, software
 * distributed under the License is distributed on an "AS IS" BASIS,
 * WITHOUT WARRANTIES OR CONDITIONS OF ANY KIND, either express or implied.
 * See the License for the specific language governing permissions and
 * limitations under the License.
 */

#include <algorithm>
#include <array>
#include <cstddef>
#include <gtest/gtest.h>
#include <iostream>
#include <memory>
#include <numeric>
#include <raft/util/cudart_utils.hpp>
#include <raft/util/device_atomics.cuh>
#include <rmm/cuda_stream_pool.hpp>
#include <rmm/device_scalar.hpp>
#include <rmm/device_uvector.hpp>

namespace raft {

__global__ void test_atomic_inc_warp_kernel(int* counter, int* out_array)
{
  int global_tid                    = blockDim.x * blockIdx.x + threadIdx.x;
  out_array[atomicIncWarp(counter)] = global_tid;
}

TEST(Raft, AtomicIncWarp)
{
  const int num_blocks        = 1024;
  const int threads_per_block = 1024;
  const int num_elts          = num_blocks * threads_per_block;

  rmm::cuda_stream_pool pool{1};
  auto s = pool.get_stream();

  rmm::device_scalar<int> counter{0, s};
  rmm::device_uvector<int> out_device{num_elts, s};
  std::array<int, num_elts> out_host{0};

  // Write all 1M thread indices to a unique location in `out_device`
  test_atomic_inc_warp_kernel<<<num_blocks, threads_per_block, 0, s>>>(counter.data(),
                                                                       out_device.data());
  // Copy data to host
<<<<<<< HEAD
  copy(out_host.data(), out_device.data(), num_elts, s);
=======
  RAFT_CUDA_TRY(cudaMemcpyAsync(out_host.data(),
                                (const void*)out_device.data(),
                                num_elts * sizeof(int),
                                cudaMemcpyDeviceToHost,
                                s));
>>>>>>> 9884f69a

  // Check that count is correct and that each thread index is contained in the
  // array exactly once.
  ASSERT_EQ(num_elts, counter.value(s));  // NB: accessing the counter synchronizes `s`
  std::sort(out_host.begin(), out_host.end());
  for (int i = 0; i < num_elts; ++i) {
    ASSERT_EQ(i, out_host[i]);
  }
}

}  // namespace raft<|MERGE_RESOLUTION|>--- conflicted
+++ resolved
@@ -52,15 +52,11 @@
   test_atomic_inc_warp_kernel<<<num_blocks, threads_per_block, 0, s>>>(counter.data(),
                                                                        out_device.data());
   // Copy data to host
-<<<<<<< HEAD
-  copy(out_host.data(), out_device.data(), num_elts, s);
-=======
   RAFT_CUDA_TRY(cudaMemcpyAsync(out_host.data(),
                                 (const void*)out_device.data(),
                                 num_elts * sizeof(int),
                                 cudaMemcpyDeviceToHost,
                                 s));
->>>>>>> 9884f69a
 
   // Check that count is correct and that each thread index is contained in the
   // array exactly once.
