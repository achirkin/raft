/*
 * Copyright (c) 2023, NVIDIA CORPORATION.
 *
 * Licensed under the Apache License, Version 2.0 (the "License");
 * you may not use this file except in compliance with the License.
 * You may obtain a copy of the License at
 *
 *     http://www.apache.org/licenses/LICENSE-2.0
 *
 * Unless required by applicable law or agreed to in writing, software
 * distributed under the License is distributed on an "AS IS" BASIS,
 * WITHOUT WARRANTIES OR CONDITIONS OF ANY KIND, either express or implied.
 * See the License for the specific language governing permissions and
 * limitations under the License.
 */

#pragma once

#include <stdexcept>
#include <string>
#include <vector>

<<<<<<< HEAD
#include <cuda_runtime_api.h>  // cudaStream_t
=======
#ifndef CPU_ONLY
#include <cuda_runtime_api.h>  // cudaStream_t
#endif
>>>>>>> 1daf2bfd

namespace raft::bench::ann {

enum class MemoryType {
  Host,
  HostMmap,
  Device,
};

enum class Metric {
  kInnerProduct,
  kEuclidean,
};

inline auto parse_metric(const std::string& metric_str) -> Metric
{
  if (metric_str == "inner_product") {
    return raft::bench::ann::Metric::kInnerProduct;
  } else if (metric_str == "euclidean") {
    return raft::bench::ann::Metric::kEuclidean;
  } else {
    throw std::runtime_error("invalid metric: '" + metric_str + "'");
  }
}

struct AlgoProperty {
  MemoryType dataset_memory_type;
  // neighbors/distances should have same memory type as queries
  MemoryType query_memory_type;
};

class AnnBase {
 public:
  inline AnnBase(Metric metric, int dim) : metric_(metric), dim_(dim) {}
  virtual ~AnnBase() = default;

 protected:
  Metric metric_;
  int dim_;
};

template <typename T>
class ANN : public AnnBase {
 public:
  struct AnnSearchParam {
    virtual ~AnnSearchParam() = default;
    [[nodiscard]] virtual auto needs_dataset() const -> bool { return false; };
  };

  inline ANN(Metric metric, int dim) : AnnBase(metric, dim) {}

  virtual void build(const T* dataset, size_t nrow, cudaStream_t stream = 0) = 0;

  virtual void set_search_param(const AnnSearchParam& param) = 0;
  // TODO: this assumes that an algorithm can always return k results.
  // This is not always possible.
  virtual void search(const T* queries,
                      int batch_size,
                      int k,
                      size_t* neighbors,
                      float* distances,
                      cudaStream_t stream = 0) const = 0;

  virtual void save(const std::string& file) const = 0;
  virtual void load(const std::string& file)       = 0;

  virtual AlgoProperty get_property() const = 0;

  // Some algorithms don't save the building dataset in their indices.
  // So they should be given the access to that dataset during searching.
  // The advantage of this way is that index has smaller size
  // and many indices can share one dataset.
  //
  // AlgoProperty::need_dataset_when_search of such algorithm should be true,
  // and set_search_dataset() should save the passed-in pointer somewhere.
  // The client code should call set_search_dataset() before searching,
  // and should not release dataset before searching is finished.
  virtual void set_search_dataset(const T* /*dataset*/, size_t /*nrow*/){};
};

}  // namespace raft::bench::ann

<<<<<<< HEAD
#define REGISTER_ALGO_INSTANCE(DataT)                                                            \
  template auto raft::bench::ann::create_algo<DataT>(                                            \
    const std::string&, const std::string&, int, const nlohmann::json&, const std::vector<int>&) \
    ->std::unique_ptr<raft::bench::ann::ANN<DataT>>;                                             \
  template auto raft::bench::ann::create_search_param<DataT>(const std::string&,                 \
                                                             const nlohmann::json&)              \
=======
#define REGISTER_ALGO_INSTANCE(DataT)                                               \
  template auto raft::bench::ann::create_algo<DataT>(const std::string&,            \
                                                     const std::string&,            \
                                                     int,                           \
                                                     const nlohmann::json&,         \
                                                     const std::vector<int>&,       \
                                                     const nlohmann::json&)         \
    ->std::unique_ptr<raft::bench::ann::ANN<DataT>>;                                \
  template auto raft::bench::ann::create_search_param<DataT>(const std::string&,    \
                                                             const nlohmann::json&) \
>>>>>>> 1daf2bfd
    ->std::unique_ptr<typename raft::bench::ann::ANN<DataT>::AnnSearchParam>;<|MERGE_RESOLUTION|>--- conflicted
+++ resolved
@@ -20,13 +20,9 @@
 #include <string>
 #include <vector>
 
-<<<<<<< HEAD
-#include <cuda_runtime_api.h>  // cudaStream_t
-=======
 #ifndef CPU_ONLY
 #include <cuda_runtime_api.h>  // cudaStream_t
 #endif
->>>>>>> 1daf2bfd
 
 namespace raft::bench::ann {
 
@@ -109,14 +105,6 @@
 
 }  // namespace raft::bench::ann
 
-<<<<<<< HEAD
-#define REGISTER_ALGO_INSTANCE(DataT)                                                            \
-  template auto raft::bench::ann::create_algo<DataT>(                                            \
-    const std::string&, const std::string&, int, const nlohmann::json&, const std::vector<int>&) \
-    ->std::unique_ptr<raft::bench::ann::ANN<DataT>>;                                             \
-  template auto raft::bench::ann::create_search_param<DataT>(const std::string&,                 \
-                                                             const nlohmann::json&)              \
-=======
 #define REGISTER_ALGO_INSTANCE(DataT)                                               \
   template auto raft::bench::ann::create_algo<DataT>(const std::string&,            \
                                                      const std::string&,            \
@@ -127,5 +115,4 @@
     ->std::unique_ptr<raft::bench::ann::ANN<DataT>>;                                \
   template auto raft::bench::ann::create_search_param<DataT>(const std::string&,    \
                                                              const nlohmann::json&) \
->>>>>>> 1daf2bfd
     ->std::unique_ptr<typename raft::bench::ann::ANN<DataT>::AnnSearchParam>;