{
  "dataset": {
    "name": "bigann-100M",
    "base_file": "bigann-1B/base.1B.u8bin",
    "subset_size": 100000000,
    "query_file": "bigann-1B/query.public.10K.u8bin",
    "groundtruth_neighbors_file": "bigann-100M/groundtruth.neighbors.ibin",
    "distance": "euclidean"
  },

  "search_basic_param": {
    "batch_size": 10000,
    "k": 10
  },

  "index": [
    {
      "name": "raft_ivf_pq.dimpq64-cluster5K",
      "algo": "raft_ivf_pq",
<<<<<<< HEAD
      "build_param": {"niter": 25, "nlist": 5000, "pq_dim": 64, "ratio": 10},
      "file": "bigann-100M/raft_ivf_pq/dimpq64-cluster5K",
=======
      "dataset_memtype": "host",
      "build_param": {
        "niter": 25,
        "nlist": 5000,
        "pq_dim": 64,
        "ratio": 10
      },
      "file": "index/bigann-100M/raft_ivf_pq/dimpq64-cluster5K",
>>>>>>> 08a1fad9
      "search_params": [
        { "nprobe": 20, "internalDistanceDtype": "float", "smemLutDtype": "float" },
        { "nprobe": 30, "internalDistanceDtype": "float", "smemLutDtype": "float" },
        { "nprobe": 40, "internalDistanceDtype": "float", "smemLutDtype": "float" },
        { "nprobe": 50, "internalDistanceDtype": "float", "smemLutDtype": "float" },
        { "nprobe": 100, "internalDistanceDtype": "float", "smemLutDtype": "float" },
        { "nprobe": 200, "internalDistanceDtype": "float", "smemLutDtype": "float" },
        { "nprobe": 500, "internalDistanceDtype": "float", "smemLutDtype": "float" },
        { "nprobe": 1000, "internalDistanceDtype": "float", "smemLutDtype": "float" },
        { "nprobe": 20, "internalDistanceDtype": "float", "smemLutDtype": "fp8" },
        { "nprobe": 30, "internalDistanceDtype": "float", "smemLutDtype": "fp8" },
        { "nprobe": 40, "internalDistanceDtype": "float", "smemLutDtype": "fp8" },
        { "nprobe": 50, "internalDistanceDtype": "float", "smemLutDtype": "fp8" },
        { "nprobe": 100, "internalDistanceDtype": "float", "smemLutDtype": "fp8" },
        { "nprobe": 200, "internalDistanceDtype": "float", "smemLutDtype": "fp8" },
        { "nprobe": 500, "internalDistanceDtype": "float", "smemLutDtype": "fp8" },
        { "nprobe": 1000, "internalDistanceDtype": "float", "smemLutDtype": "fp8" },
        { "nprobe": 20, "internalDistanceDtype": "half", "smemLutDtype": "half" },
        { "nprobe": 30, "internalDistanceDtype": "half", "smemLutDtype": "half" },
        { "nprobe": 40, "internalDistanceDtype": "half", "smemLutDtype": "half" },
        { "nprobe": 50, "internalDistanceDtype": "half", "smemLutDtype": "half" },
        { "nprobe": 100, "internalDistanceDtype": "half", "smemLutDtype": "half" },
        { "nprobe": 200, "internalDistanceDtype": "half", "smemLutDtype": "half" },
        { "nprobe": 500, "internalDistanceDtype": "half", "smemLutDtype": "half" },
        { "nprobe": 1000, "internalDistanceDtype": "half", "smemLutDtype": "half" }
      ]
    },
    {
      "name": "raft_ivf_pq.dimpq64-cluster10K",
      "algo": "raft_ivf_pq",
      "build_param": {"niter": 25, "nlist": 10000, "pq_dim": 64, "ratio": 10},
      "file": "bigann-100M/raft_ivf_pq/dimpq64-cluster5K",
      "search_params": [
        { "nprobe": 20, "internalDistanceDtype": "float", "smemLutDtype": "float" },
        { "nprobe": 30, "internalDistanceDtype": "float", "smemLutDtype": "float" },
        { "nprobe": 40, "internalDistanceDtype": "float", "smemLutDtype": "float" },
        { "nprobe": 50, "internalDistanceDtype": "float", "smemLutDtype": "float" },
        { "nprobe": 100, "internalDistanceDtype": "float", "smemLutDtype": "float" },
        { "nprobe": 200, "internalDistanceDtype": "float", "smemLutDtype": "float" },
        { "nprobe": 500, "internalDistanceDtype": "float", "smemLutDtype": "float" },
        { "nprobe": 1000, "internalDistanceDtype": "float", "smemLutDtype": "float" },
        { "nprobe": 20, "internalDistanceDtype": "float", "smemLutDtype": "fp8" },
        { "nprobe": 30, "internalDistanceDtype": "float", "smemLutDtype": "fp8" },
        { "nprobe": 40, "internalDistanceDtype": "float", "smemLutDtype": "fp8" },
        { "nprobe": 50, "internalDistanceDtype": "float", "smemLutDtype": "fp8" },
        { "nprobe": 100, "internalDistanceDtype": "float", "smemLutDtype": "fp8" },
        { "nprobe": 200, "internalDistanceDtype": "float", "smemLutDtype": "fp8" },
        { "nprobe": 500, "internalDistanceDtype": "float", "smemLutDtype": "fp8" },
        { "nprobe": 1000, "internalDistanceDtype": "float", "smemLutDtype": "fp8" },
        { "nprobe": 20, "internalDistanceDtype": "half", "smemLutDtype": "half" },
        { "nprobe": 30, "internalDistanceDtype": "half", "smemLutDtype": "half" },
        { "nprobe": 40, "internalDistanceDtype": "half", "smemLutDtype": "half" },
        { "nprobe": 50, "internalDistanceDtype": "half", "smemLutDtype": "half" },
        { "nprobe": 100, "internalDistanceDtype": "half", "smemLutDtype": "half" },
        { "nprobe": 200, "internalDistanceDtype": "half", "smemLutDtype": "half" },
        { "nprobe": 500, "internalDistanceDtype": "half", "smemLutDtype": "half" },
        { "nprobe": 1000, "internalDistanceDtype": "half", "smemLutDtype": "half" }
      ]
    },
    {
      "name": "hnswlib.M12",
      "algo": "hnswlib",
      "build_param": {"M":12, "efConstruction":500, "numThreads":32},
      "file": "bigann-100M/hnswlib/M12",
      "search_params": [
        {"ef":10, "numThreads":1},
        {"ef":20, "numThreads":1},
        {"ef":40, "numThreads":1},
        {"ef":60, "numThreads":1},
        {"ef":80, "numThreads":1},
        {"ef":120, "numThreads":1},
        {"ef":200, "numThreads":1},
        {"ef":400, "numThreads":1},
        {"ef":600, "numThreads":1},
        {"ef":800, "numThreads":1}
      ]
    },
    {
      "name": "hnswlib.M16",
      "algo": "hnswlib",
      "build_param": {"M":16, "efConstruction":500, "numThreads":32},
      "file": "bigann-100M/hnswlib/M16",
      "search_params": [
        {"ef":10, "numThreads":1},
        {"ef":20, "numThreads":1},
        {"ef":40, "numThreads":1},
        {"ef":60, "numThreads":1},
        {"ef":80, "numThreads":1},
        {"ef":120, "numThreads":1},
        {"ef":200, "numThreads":1},
        {"ef":400, "numThreads":1},
        {"ef":600, "numThreads":1},
        {"ef":800, "numThreads":1}
      ]
    },
    {
      "name": "hnswlib.M24",
      "algo": "hnswlib",
      "build_param": {"M":24, "efConstruction":500, "numThreads":32},
      "file": "bigann-100M/hnswlib/M24",
      "search_params": [
        {"ef":10, "numThreads":1},
        {"ef":20, "numThreads":1},
        {"ef":40, "numThreads":1},
        {"ef":60, "numThreads":1},
        {"ef":80, "numThreads":1},
        {"ef":120, "numThreads":1},
        {"ef":200, "numThreads":1},
        {"ef":400, "numThreads":1},
        {"ef":600, "numThreads":1},
        {"ef":800, "numThreads":1}
      ]
    },
    {
      "name": "hnswlib.M36",
      "algo": "hnswlib",
      "build_param": {"M":36, "efConstruction":500, "numThreads":32},
      "file": "bigann-100M/hnswlib/M36",
      "search_params": [
        {"ef":10, "numThreads":1},
        {"ef":20, "numThreads":1},
        {"ef":40, "numThreads":1},
        {"ef":60, "numThreads":1},
        {"ef":80, "numThreads":1},
        {"ef":120, "numThreads":1},
        {"ef":200, "numThreads":1},
        {"ef":400, "numThreads":1},
        {"ef":600, "numThreads":1},
        {"ef":800, "numThreads":1}
      ]
    },
    {
<<<<<<< HEAD
      "name": "raft_ivf_flat.nlist100K",
      "algo": "raft_ivf_flat",
      "build_param": {"nlist": 100000, "niter": 25, "ratio": 5},
      "file": "bigann-100M/raft_ivf_flat/nlist100K",
      "search_params": [
        {"max_batch":10000, "max_k":10, "nprobe":20},
        {"max_batch":10000, "max_k":10, "nprobe":30},
        {"max_batch":10000, "max_k":10, "nprobe":40},
        {"max_batch":10000, "max_k":10, "nprobe":50},
        {"max_batch":10000, "max_k":10, "nprobe":100},
        {"max_batch":10000, "max_k":10, "nprobe":200},
        {"max_batch":10000, "max_k":10, "nprobe":500},
        {"max_batch":10000, "max_k":10, "nprobe":1000}
      ]
=======
      "name" : "raft_ivf_flat.nlist100K",
      "algo" : "raft_ivf_flat",
      "dataset_memtype": "host",
      "build_param": {
        "nlist" : 100000,
        "niter" : 25,
        "ratio" : 5
      },
      "file" : "index/bigann-100M/raft_ivf_flat/nlist100K",
      "search_params" : [
        {"nprobe":20},
        {"nprobe":30},
        {"nprobe":40},
        {"nprobe":50},
        {"nprobe":100},
        {"nprobe":200},
        {"nprobe":500},
        {"nprobe":1000}
      ],
      "search_result_file" : "result/bigann-100M/raft_ivf_flat/nlist100K"
>>>>>>> 08a1fad9
    },
    {
<<<<<<< HEAD
      "name": "raft_cagra.dim32",
      "algo": "raft_cagra",
      "build_param": {"index_dim": 32},
      "file": "bigann-100M/raft_cagra/dim32",
      "search_params": [
=======
      "name" : "raft_cagra.dim32",
      "algo" : "raft_cagra",
      "dataset_memtype": "host",
      "build_param": {
        "index_dim" : 32
      },
      "file" : "index/bigann-100M/raft_cagra/dim32",
      "search_params" : [
>>>>>>> 08a1fad9
        {"itopk": 32},
        {"itopk": 64},
        {"itopk": 128}
      ]
    },
    {
<<<<<<< HEAD
      "name": "raft_cagra.dim64",
      "algo": "raft_cagra",
      "build_param": {"index_dim": 64},
      "file": "bigann-100M/raft_cagra/dim64",
      "search_params": [
=======
      "name" : "raft_cagra.dim64",
      "algo" : "raft_cagra",
      "dataset_memtype": "host",
      "build_param": {
        "index_dim" : 64
      },
      "file" : "index/bigann-100M/raft_cagra/dim64",
      "search_params" : [
>>>>>>> 08a1fad9
        {"itopk": 32},
        {"itopk": 64},
        {"itopk": 128}
      ]
    }
  ]
}<|MERGE_RESOLUTION|>--- conflicted
+++ resolved
@@ -17,19 +17,9 @@
     {
       "name": "raft_ivf_pq.dimpq64-cluster5K",
       "algo": "raft_ivf_pq",
-<<<<<<< HEAD
       "build_param": {"niter": 25, "nlist": 5000, "pq_dim": 64, "ratio": 10},
       "file": "bigann-100M/raft_ivf_pq/dimpq64-cluster5K",
-=======
       "dataset_memtype": "host",
-      "build_param": {
-        "niter": 25,
-        "nlist": 5000,
-        "pq_dim": 64,
-        "ratio": 10
-      },
-      "file": "index/bigann-100M/raft_ivf_pq/dimpq64-cluster5K",
->>>>>>> 08a1fad9
       "search_params": [
         { "nprobe": 20, "internalDistanceDtype": "float", "smemLutDtype": "float" },
         { "nprobe": 30, "internalDistanceDtype": "float", "smemLutDtype": "float" },
@@ -162,10 +152,10 @@
       ]
     },
     {
-<<<<<<< HEAD
       "name": "raft_ivf_flat.nlist100K",
       "algo": "raft_ivf_flat",
       "build_param": {"nlist": 100000, "niter": 25, "ratio": 5},
+      "dataset_memtype":"host",
       "file": "bigann-100M/raft_ivf_flat/nlist100K",
       "search_params": [
         {"max_batch":10000, "max_k":10, "nprobe":20},
@@ -177,68 +167,26 @@
         {"max_batch":10000, "max_k":10, "nprobe":500},
         {"max_batch":10000, "max_k":10, "nprobe":1000}
       ]
-=======
-      "name" : "raft_ivf_flat.nlist100K",
-      "algo" : "raft_ivf_flat",
-      "dataset_memtype": "host",
-      "build_param": {
-        "nlist" : 100000,
-        "niter" : 25,
-        "ratio" : 5
-      },
-      "file" : "index/bigann-100M/raft_ivf_flat/nlist100K",
-      "search_params" : [
-        {"nprobe":20},
-        {"nprobe":30},
-        {"nprobe":40},
-        {"nprobe":50},
-        {"nprobe":100},
-        {"nprobe":200},
-        {"nprobe":500},
-        {"nprobe":1000}
-      ],
-      "search_result_file" : "result/bigann-100M/raft_ivf_flat/nlist100K"
->>>>>>> 08a1fad9
     },
     {
-<<<<<<< HEAD
       "name": "raft_cagra.dim32",
       "algo": "raft_cagra",
+      "dataset_memtype": "host",
       "build_param": {"index_dim": 32},
       "file": "bigann-100M/raft_cagra/dim32",
       "search_params": [
-=======
-      "name" : "raft_cagra.dim32",
-      "algo" : "raft_cagra",
-      "dataset_memtype": "host",
-      "build_param": {
-        "index_dim" : 32
-      },
-      "file" : "index/bigann-100M/raft_cagra/dim32",
-      "search_params" : [
->>>>>>> 08a1fad9
         {"itopk": 32},
         {"itopk": 64},
         {"itopk": 128}
       ]
     },
     {
-<<<<<<< HEAD
       "name": "raft_cagra.dim64",
       "algo": "raft_cagra",
+      "dataset_memtype":"host",
       "build_param": {"index_dim": 64},
       "file": "bigann-100M/raft_cagra/dim64",
       "search_params": [
-=======
-      "name" : "raft_cagra.dim64",
-      "algo" : "raft_cagra",
-      "dataset_memtype": "host",
-      "build_param": {
-        "index_dim" : 64
-      },
-      "file" : "index/bigann-100M/raft_cagra/dim64",
-      "search_params" : [
->>>>>>> 08a1fad9
         {"itopk": 32},
         {"itopk": 64},
         {"itopk": 128}
